--- conflicted
+++ resolved
@@ -52,11 +52,8 @@
         raise
 
 async def create_initial_data():
-<<<<<<< HEAD
+    """创建初始数据，如默认管理员用户、示例无人机等"""
     """创建初始数据"""
-=======
-    """创建初始数据，如默认管理员用户、示例无人机等"""
->>>>>>> 54eabbce
     from passlib.context import CryptContext
     
     pwd_context = CryptContext(schemes=["bcrypt"], deprecated="auto")
