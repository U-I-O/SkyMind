import api from './index'

const LOCAL_STORAGE_KEY = 'skyMindDroneList';

// 生成模拟飞行记录 (移到外部以便共享)
function generateFlightLogs(count) {
  const logs = [];
  const generateRandomDate = () => {
    const today = new Date();
    const pastDaysCount = Math.floor(Math.random() * 30);
    const pastDate = new Date(today);
    pastDate.setDate(today.getDate() - pastDaysCount);
    const year = pastDate.getFullYear();
    const month = String(pastDate.getMonth() + 1).padStart(2, '0');
    const day = String(pastDate.getDate()).padStart(2, '0');
    const hour = String(Math.floor(Math.random() * 24)).padStart(2, '0');
    const minute = String(Math.floor(Math.random() * 60)).padStart(2, '0');
    return `${year}-${month}-${day} ${hour}:${minute}`;
  };
  const missionTypes = ['常规巡逻', '区域勘测', '安全监控', '紧急响应', '设备运输', '自动导航测试'];
  for (let i = 0; i < count; i++) {
    const duration = Math.floor(Math.random() * 50) + 10;
    const maxAltitude = Math.floor(Math.random() * 300) + 100;
    const distance = Math.floor(Math.random() * 15000) + 1000;
    const flightDate = generateRandomDate();
    const missionType = missionTypes[Math.floor(Math.random() * missionTypes.length)];
    logs.push({
      flight_id: `FLT-${Math.random().toString(36).substring(2, 10).toUpperCase()}`,
      date: flightDate,
      duration: duration,
      max_altitude_reached: maxAltitude,
      distance_covered: distance,
      mission_type: missionType,
      status: 'completed',
      battery_consumption: Math.floor(Math.random() * 80) + 10,
      avg_speed: Math.floor(Math.random() * 10) + 5
    });
  }
  logs.sort((a, b) => new Date(b.date) - new Date(a.date));
  return logs;
}

// 获取或生成并存储模拟无人机数据
function getOrGenerateMockDrones() {
  let storedDrones = localStorage.getItem(LOCAL_STORAGE_KEY);
  if (storedDrones) {
    try {
      console.log('Using drones data from localStorage');
      return JSON.parse(storedDrones);
    } catch (e) {
      console.error('Failed to parse drones data from localStorage', e);
      localStorage.removeItem(LOCAL_STORAGE_KEY); // 清除损坏的数据
    }
  }

  console.warn('Generating new mock drones data and storing in localStorage');
  const mockDrones = [];
  const droneCount = 14;
  const flyingDroneCount = 3;
  const flyingDroneBaseName = '雄鹰';
  const otherDroneTypes = ['天行', '天空', '神鹰', '飞马'];

  for (let i = 0; i < droneCount; i++) {
    const id = `drone-${i}`;
    const model = Math.random() > 0.6 ? 'DJI Mavic 3' : (Math.random() > 0.5 ? 'Yuneec H520' : 'DJI Phantom 4 Pro V2.0');
    let name;
    let status;

    if (i < flyingDroneCount) {
      status = 'flying';
      name = `${flyingDroneBaseName}-${(i + 1).toString().padStart(3, '0')}`;
    } else {
      const statusOptions = ['idle', 'charging', 'maintenance'];
      status = statusOptions[Math.floor(Math.random() * statusOptions.length)];
      const droneType = otherDroneTypes[Math.floor(Math.random() * otherDroneTypes.length)];
      name = `${droneType}-${(i + 1).toString().padStart(3, '0')}`;
    }

    let max_flight_time = 0;
    let max_speed = 0;
    let max_altitude = 0;
    let payload_capacity = 0;

    if (model === 'DJI Mavic 3') {
      max_flight_time = 46;
      max_speed = 19;
      max_altitude = 6000;
      payload_capacity = 2.0;
    } else if (model === 'Yuneec H520') {
      max_flight_time = 28;
      max_speed = 15;
      max_altitude = 4000;
      payload_capacity = 2.5;
    } else if (model === 'DJI Phantom 4 Pro V2.0') {
      max_flight_time = 30;
      max_speed = 20;
      max_altitude = 6000;
      payload_capacity = 1.5;
    }

    mockDrones.push({
      drone_id: id,
      name: name,
      model: model,
      status: status,
      battery_level: Math.floor(Math.random() * 100),
      max_flight_time: max_flight_time,
      max_speed: max_speed,
      max_altitude: max_altitude,
      camera_equipped: Math.random() > 0.2,
      payload_capacity: payload_capacity,
      current_location: {
        type: 'Point',
        coordinates: [114.3 + Math.random() * 0.3, 30.5 + Math.random() * 0.2, 100 + Math.random() * 50]
      },
      firmware_version: `v${Math.floor(Math.random() * 5) + 1}.${Math.floor(Math.random() * 10)}.${Math.floor(Math.random() * 10)}`,
      last_maintenance_date: `2023-${Math.floor(Math.random() * 12) + 1}-${Math.floor(Math.random() * 28) + 1}`,
      next_maintenance_date: `2023-${Math.floor(Math.random() * 12) + 1}-${Math.floor(Math.random() * 28) + 1}`,
      total_flights: Math.floor(Math.random() * 250) + 50,
      total_flight_time: Math.floor(Math.random() * 500) + 100,
      flight_log: generateFlightLogs(6 + Math.floor(Math.random() * 5))
    });
  }

  try {
    localStorage.setItem(LOCAL_STORAGE_KEY, JSON.stringify(mockDrones));
  } catch (e) {
    console.error('Failed to save drones data to localStorage', e);
  }
  return mockDrones;
}

/**
 * Get all drones
 * @returns {Promise<Array<object>>} A list of drones
 */
export function getDrones() {
<<<<<<< HEAD
  console.log('开始获取无人机列表');
  console.log('当前认证状态:', localStorage.getItem('auth_token') ? '已登录' : '未登录');
  console.log('认证Token前20字符:', localStorage.getItem('auth_token')?.substring(0, 20) + '...');
  
  return api.get('/drones').then(response => {
    console.log('获取无人机列表成功:', response);
    return response;
  }).catch(error => {
    console.error('获取无人机列表失败:', error);
    console.error('错误详情:', {
      status: error.response?.status,
      statusText: error.response?.statusText,
      data: error.response?.data
    });
    throw error;
=======
  return new Promise((resolve, reject) => {
    try {
      const useMockDataDirectly = true; // 始终使用模拟数据
      
      if (!useMockDataDirectly) {
        api.get('/drones')
          .then(response => resolve(response))
          .catch(error => {
            // 如果API失败，则使用localStorage或生成的数据
            resolve(getOrGenerateMockDrones());
          });
      } else {
        resolve(getOrGenerateMockDrones());
      }
    } catch (error) {
      console.error('Error in getDrones:', error);
      reject(error);
    }
>>>>>>> 8c924191
  });
}

/**
 * Get a specific drone by ID
 * @param {string} id - The ID of the drone
 * @returns {Promise<object>} The drone data
 */
export function getDroneById(id) {
  return new Promise((resolve, reject) => {
    try {
      const useMockDataDirectly = true; // 始终使用模拟数据

      if (!useMockDataDirectly) {
        api.get(`/drones/${id}`)
          .then(response => resolve(response))
          .catch(error => {
            // API失败时查找本地数据
            const allDrones = getOrGenerateMockDrones();
            const drone = allDrones.find(d => d.drone_id === id);
            if (drone) {
              resolve(drone);
            } else {
              console.error(`Mock drone with id ${id} not found`);
              reject(new Error(`Drone with id ${id} not found`));
            }
          });
      } else {
        const allDrones = getOrGenerateMockDrones();
        const drone = allDrones.find(d => d.drone_id === id);
        if (drone) {
          resolve(drone);
        } else {
          console.error(`Mock drone with id ${id} not found`);
          reject(new Error(`Drone with id ${id} not found`));
        }
      }
    } catch (error) {
      console.error('Error in getDroneById:', error);
      reject(error);
    }
  });
}

/**
 * Create a new drone
 * @param {object} data - The data for the new drone
 * @returns {Promise<object>} The created drone data
 */
export function createDrone(data) {
  return api.post('/drones', data)
}

/**
 * Update an existing drone
 * @param {string} id - The ID of the drone to update
 * @param {object} data - The updated drone data
 * @returns {Promise<object>} The updated drone data
 */
export function updateDrone(id, data) {
  return api.put(`/drones/${id}`, data)
}

/**
 * Delete a drone
 * @param {string} id - The ID of the drone to delete
 * @returns {Promise<void>}
 */
export function deleteDrone(id) {
  return api.delete(`/drones/${id}`)
}

/**
 * Assign a task to a drone
 * @param {string} id - The ID of the drone
 * @param {string} taskId - The ID of the task to assign
 * @returns {Promise<object>} The result of the assignment
 */
export function assignTask(id, taskId) {
  return api.post(`/drones/${id}/tasks`, { task_id: taskId })
}

/**
 * Remove a task from a drone
 * @param {string} id - The ID of the drone
 * @param {string} taskId - The ID of the task to remove
 * @returns {Promise<void>}
 */
export function removeTask(id, taskId) {
  return api.delete(`/drones/${id}/tasks/${taskId}`)
}

/**
 * Get the status of a specific drone
 * @param {string} id - The ID of the drone
 * @returns {Promise<object>} The drone status data
 */
export function getDroneStatus(id) {
  return api.get(`/drones/${id}/status`)
}

/**
 * Get the telemetry data for a specific drone
 * @param {string} id - The ID of the drone
 * @returns {Promise<object>} The drone telemetry data
 */
export function getDroneTelemetry(id) {
  return api.get(`/drones/${id}/telemetry`)
}

/**
 * Get flight records for a specific drone
 * @param {string} id - The ID of the drone
 * @param {object} params - Query parameters (e.g., { limit: 10, skip: 0 })
 * @returns {Promise<Array<object>>} A list of flight records
 */
export function getDroneFlightHistory(id, params = {}) {
  return api.get(`/drones/${id}/flights`, { params })
}

/**
 * Get tasks assigned to a specific drone
 * @param {string} id - The ID of the drone
 * @returns {Promise<Array<object>>} A list of assigned tasks
 */
export function getDroneTasks(id) {
  return api.get(`/drones/${id}/tasks`)
}

/**
 * Find available drones based on task requirements
 * @param {object} requirements - Task requirements (e.g., { capabilities: ['camera', 'delivery'] })
 * @returns {Promise<Array<object>>} A list of available drones
 */
export function getAvailableDrones(requirements = {}) {
  return api.post('/drones/available', requirements)
}

/**
 * Send a control command to a drone
 * @param {string} id - The ID of the drone
 * @param {string} command - The command to send (e.g., 'takeoff', 'land', 'return_to_home')
 * @param {object} params - Optional parameters for the command
 * @returns {Promise<object>} The result of the command
 */
export function controlDrone(id, command, params = {}) {
  return api.post(`/drones/${id}/control`, { 
    command, 
    params 
  })
}

/**
 * Start a mission for a drone based on a task ID
 * @param {string} id - The ID of the drone
 * @param {string} taskId - The ID of the task defining the mission
 * @returns {Promise<object>} The result of starting the mission
 */
export function startMission(id, taskId) {
  return api.post(`/drones/${id}/mission/start`, { task_id: taskId })
}

/**
 * Pause the current mission for a drone
 * @param {string} id - The ID of the drone
 * @returns {Promise<object>} The result of pausing the mission
 */
export function pauseMission(id) {
  return api.post(`/drones/${id}/mission/pause`)
}

/**
 * Resume the paused mission for a drone
 * @param {string} id - The ID of the drone
 * @returns {Promise<object>} The result of resuming the mission
 */
export function resumeMission(id) {
  return api.post(`/drones/${id}/mission/resume`)
}

/**
 * Cancel the current mission for a drone
 * @param {string} id - The ID of the drone
 * @returns {Promise<object>} The result of canceling the mission
 */
export function cancelMission(id) {
  return api.post(`/drones/${id}/mission/cancel`)
}

export const DroneAPI = {
  getAllDrones: () => {
    return api.get('/drones')
  },

  /**
   * Get a specific drone by ID
   * @param {string} id - The ID of the drone
   * @returns {Promise<object>} The drone data
   */
  getDroneById: (id) => {
    return api.get(`/drones/${id}`)
  },

  /**
   * Add a new drone
   * @param {object} data - The data for the new drone
   * @returns {Promise<object>} The newly added drone data
   */
  addDrone: (data) => {
    return api.post('/drones', data)
  },

  /**
   * Update an existing drone
   * @param {string} id - The ID of the drone to update
   * @param {object} data - The updated drone data
   * @returns {Promise<object>} The updated drone data
   */
  updateDrone: (id, data) => {
    return api.put(`/drones/${id}`, data)
  },

  /**
   * Delete a drone
   * @param {string} id - The ID of the drone to delete
   * @returns {Promise<void>}
   */
  deleteDrone: (id) => {
    return api.delete(`/drones/${id}`)
  },

  /**
   * Assign a task to a drone
   * @param {string} id - The ID of the drone
   * @param {string} taskId - The ID of the task to assign
   * @returns {Promise<object>} The result of the assignment
   */
  assignTaskToDrone: (id, taskId) => {
    return api.post(`/drones/${id}/tasks`, { task_id: taskId })
  },

  /**
   * Unassign a task from a drone
   * @param {string} id - The ID of the drone
   * @param {string} taskId - The ID of the task to unassign
   * @returns {Promise<void>}
   */
  unassignTaskFromDrone: (id, taskId) => {
    return api.delete(`/drones/${id}/tasks/${taskId}`)
  },

  /**
   * Get the status of a specific drone
   * @param {string} id - The ID of the drone
   * @returns {Promise<object>} The drone status data
   */
  getDroneStatus: (id) => {
    return api.get(`/drones/${id}/status`)
  },

  /**
   * Get the telemetry data for a specific drone
   * @param {string} id - The ID of the drone
   * @returns {Promise<object>} The drone telemetry data
   */
  getDroneTelemetry: (id) => {
    return api.get(`/drones/${id}/telemetry`)
  },

  /**
   * Get flight records for a specific drone
   * @param {string} id - The ID of the drone
   * @param {object} params - Query parameters (e.g., { limit: 10, skip: 0 })
   * @returns {Promise<Array<object>>} A list of flight records
   */
  getDroneFlights: (id, params = {}) => {
    return api.get(`/drones/${id}/flights`, { params })
  },

  /**
   * Get tasks assigned to a specific drone
   * @param {string} id - The ID of the drone
   * @returns {Promise<Array<object>>} A list of assigned tasks
   */
  getDroneTasks: (id) => {
    return api.get(`/drones/${id}/tasks`)
  },

  /**
   * Find available drones based on task requirements
   * @param {object} requirements - Task requirements
   * @returns {Promise<Array<object>>} A list of available drones
   */
  findAvailableDrones: (requirements) => {
    return api.post('/drones/available', requirements)
  },

  /**
   * Send a control command to a drone
   * @param {string} id - The ID of the drone
   * @param {string} command - The command to send (e.g., 'takeoff', 'land', 'return_to_home')
   * @param {object} args - Optional arguments for the command
   * @returns {Promise<object>} The result of the command
   */
  controlDrone: (id, command, args = {}) => {
    return api.post(`/drones/${id}/control`, {
      command,
      ...args
    })
  },

  /**
   * Start a mission for a drone based on a task ID
   * @param {string} id - The ID of the drone
   * @param {string} taskId - The ID of the task defining the mission
   * @returns {Promise<object>} The result of starting the mission
   */
  startDroneMission: (id, taskId) => {
    return api.post(`/drones/${id}/mission/start`, { task_id: taskId })
  },

  /**
   * Pause the current mission for a drone
   * @param {string} id - The ID of the drone
   * @returns {Promise<object>} The result of pausing the mission
   */
  pauseDroneMission: (id) => {
    return api.post(`/drones/${id}/mission/pause`)
  },

  /**
   * Resume the paused mission for a drone
   * @param {string} id - The ID of the drone
   * @returns {Promise<object>} The result of resuming the mission
   */
  resumeDroneMission: (id) => {
    return api.post(`/drones/${id}/mission/resume`)
  },

  /**
   * Cancel the current mission for a drone
   * @param {string} id - The ID of the drone
   * @returns {Promise<object>} The result of canceling the mission
   */
  cancelDroneMission: (id) => {
    return api.post(`/drones/${id}/mission/cancel`)
  },
}<|MERGE_RESOLUTION|>--- conflicted
+++ resolved
@@ -135,23 +135,6 @@
  * @returns {Promise<Array<object>>} A list of drones
  */
 export function getDrones() {
-<<<<<<< HEAD
-  console.log('开始获取无人机列表');
-  console.log('当前认证状态:', localStorage.getItem('auth_token') ? '已登录' : '未登录');
-  console.log('认证Token前20字符:', localStorage.getItem('auth_token')?.substring(0, 20) + '...');
-  
-  return api.get('/drones').then(response => {
-    console.log('获取无人机列表成功:', response);
-    return response;
-  }).catch(error => {
-    console.error('获取无人机列表失败:', error);
-    console.error('错误详情:', {
-      status: error.response?.status,
-      statusText: error.response?.statusText,
-      data: error.response?.data
-    });
-    throw error;
-=======
   return new Promise((resolve, reject) => {
     try {
       const useMockDataDirectly = true; // 始终使用模拟数据
@@ -170,7 +153,6 @@
       console.error('Error in getDrones:', error);
       reject(error);
     }
->>>>>>> 8c924191
   });
 }
 
