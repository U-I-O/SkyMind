<template>
    <div class="relative w-full h-full">
      <!-- 3D地图容器 -->
      <div ref="mapContainer" class="w-full h-full"></div>
      
      <!-- 加载指示器 -->
      <div v-if="isLoading" class="absolute inset-0 flex items-center justify-center bg-white bg-opacity-50 z-10">
        <n-spin size="large" />
      </div>
      
      <!-- 控制面板 -->
      <div class="absolute bottom-4 left-1/2 transform -translate-x-1/2 z-10">
        <div class="flex flex-row space-x-2 bg-slate-800 bg-opacity-85 backdrop-filter backdrop-blur-md border border-slate-700 rounded-full px-4 py-2 shadow-md">
          <!-- 图层控制 -->
          <n-popover trigger="click" placement="top" :show-arrow="false" style="background: transparent; border: none; box-shadow: none; padding: 0;" raw>
            <template #trigger>
              <n-button circle secondary class="opacity-90 map-control-btn">
                <template #icon>
                  <n-icon><layers-icon /></n-icon>
                </template>
              </n-button>
            </template>
            <div class="layer-control-panel">
              <div class="text-sm font-medium text-gray-300 mb-1">图层控制</div>
              <n-checkbox v-model:checked="showBuildings" class="dark-checkbox">3D建筑</n-checkbox>
              <n-checkbox v-model:checked="showTerrain" class="dark-checkbox">地形</n-checkbox>
              <n-checkbox v-model:checked="showDrones" class="dark-checkbox">无人机</n-checkbox>
              <n-checkbox v-model:checked="showEvents" class="dark-checkbox">事件标记</n-checkbox>
              <n-checkbox v-model:checked="showNoFlyZones" class="dark-checkbox">禁飞区</n-checkbox>
              <n-checkbox v-model:checked="showFlightPaths" class="dark-checkbox">飞行路径</n-checkbox>
            </div>
          </n-popover>

          <!-- 地图样式切换 -->
          <n-popover trigger="click" placement="top" :show-arrow="false" style="background: transparent; border: none; box-shadow: none; padding: 0;" raw>
            <template #trigger>
              <n-button circle secondary class="opacity-90 map-control-btn">
                <template #icon>
                  <n-icon>
                    <template v-if="isDarkMode">
                      <moon-icon />
                    </template>
                    <template v-else>
                      <sun-icon />
                    </template>
                  </n-icon>
                </template>
              </n-button>
            </template>
            <div class="layer-control-panel">
              <div class="text-sm font-medium text-gray-300 mb-1">地图样式</div>
              <n-radio-group v-model:value="mapStyle" @update:value="changeMapStyle">
                <n-space vertical>
                  <n-radio value="mapbox://styles/mapbox/dark-v11" class="dark-radio">
                    <div class="flex items-center">
                      <moon-icon class="mr-1" />
                      黑夜模式
                    </div>
                  </n-radio>
                  <n-radio value="mapbox://styles/mapbox/light-v11" class="dark-radio">
                    <div class="flex items-center">
                      <sun-icon class="mr-1" />
                      白天模式
                    </div>
                  </n-radio>
                  <n-radio value="mapbox://styles/mapbox/streets-v12" class="dark-radio">
                    <div class="flex items-center">
                      <map-icon class="mr-1" />
                      街道模式
                    </div>
                  </n-radio>
                  <n-radio value="mapbox://styles/mapbox/satellite-streets-v12" class="dark-radio">
                    <div class="flex items-center">
                      <globe-icon class="mr-1" />
                      卫星模式
                    </div>
                  </n-radio>
                </n-space>
              </n-radio-group>
            </div>
          </n-popover>
          
          <!-- 视角控制 -->
          <n-button circle secondary class="opacity-90" @click="toggle3DView">
            <template #icon>
              <n-icon>
                <template v-if="is3DView">
                  <cube-icon />
                </template>
                <template v-else>
                  <map-icon />
                </template>
              </n-icon>
            </template>
          </n-button>
          
          <!-- 回到初始位置 -->
          <n-button circle secondary class="opacity-90" @click="resetView">
            <template #icon>
              <n-icon><home-icon /></n-icon>
            </template>
          </n-button>

          <!-- 跳转到武汉大学 -->
          <n-button circle secondary class="opacity-90" @click="flyToWhu">
            <template #icon>
              <n-icon><environment-icon /></n-icon>
            </template>
          </n-button>
        </div>
      </div>
      
      <!-- 坐标信息 -->
      <div class="absolute bottom-16 left-1/2 transform -translate-x-1/2 z-10 bg-slate-800 bg-opacity-0 p-2 rounded-md text-xs text-gray-200">
        <div>经度: {{ formatCoordinate(currentPosition.lng) }}</div>
        <div>纬度: {{ formatCoordinate(currentPosition.lat) }}</div>
        <div>海拔: {{ currentPosition.altitude?.toFixed(2) || '未知' }} 米</div>
      </div>

      <!-- 无人机信息弹窗 -->
      <div v-if="hoveredDroneInfo" class="absolute top-4 left-4 z-20 bg-slate-800 bg-opacity-85 backdrop-filter backdrop-blur-md border border-slate-700 rounded-md shadow-md p-3 text-sm max-w-xs text-white">
        <div class="flex items-center justify-between mb-2">
          <div class="font-medium">{{ hoveredDroneInfo.name }}</div>
          <n-tag size="small" :type="getDroneStatusType(hoveredDroneInfo.status)">
            {{ hoveredDroneInfo.status }}
          </n-tag>
        </div>
        <div class="text-gray-600 text-xs mb-1">ID: {{ hoveredDroneInfo.drone_id }}</div>
        <div class="flex items-center mt-1">
          <div class="text-gray-600 mr-2">Battery:</div>
          <n-progress 
            :percentage="hoveredDroneInfo.battery_level" 
            :color="getDroneBatteryColor(hoveredDroneInfo.battery_level)"
            :height="5"
            :show-indicator="false"
            class="w-24"
          />
          <span class="ml-2 text-xs">{{ hoveredDroneInfo.battery_level }}%</span>
        </div>
      </div>

<<<<<<< HEAD
    <!-- Patrol controls -->
    <div class="absolute bottom-4 right-4 z-20 bg-white bg-opacity-70 p-2 rounded-md">
      <n-button-group>
        <n-button @click="startPatrol" :disabled="patrolStatus">
          <template #icon><n-icon><play-icon /></n-icon></template>
          开始巡逻
        </n-button>
        <n-button @click="stopPatrol" :disabled="!patrolStatus">
          <template #icon><n-icon><pause-icon /></n-icon></template>
          停止巡逻
        </n-button>
      </n-button-group>
      <div class="mt-2">
        <n-slider v-model:value="droneSpeedFactor" :step="0.1" :min="0.5" :max="2.0" />
        <div class="text-xs text-center">速度: {{ droneSpeedFactor.toFixed(1) }}x</div>
=======
      <!-- 巡逻控制 -->
      <div class="absolute bottom-4 right-4 z-20 bg-slate-800 bg-opacity-85 backdrop-filter backdrop-blur-md border border-slate-700 p-2 rounded-md text-white">
        <n-button-group>
          <n-button @click="startPatrol" :disabled="patrolStatus">
            <template #icon><n-icon><play-icon /></n-icon></template>
            开始巡逻
          </n-button>
          <n-button @click="stopPatrol" :disabled="!patrolStatus">
            <template #icon><n-icon><pause-icon /></n-icon></template>
            停止巡逻
          </n-button>
        </n-button-group>
        <div class="mt-2">
          <n-slider v-model:value="droneSpeedFactor" :step="0.1" :min="0.5" :max="2.0" />
          <div class="text-xs text-center">速度: {{ droneSpeedFactor.toFixed(1) }}x</div>
        </div>
>>>>>>> 72332adc
      </div>
    </div>
    </div>
  </template>
  
  <script setup>
  import { ref, onMounted, onUnmounted, watch, computed, defineProps, defineEmits } from 'vue'
  import mapboxgl from 'mapbox-gl'
  import { Deck } from '@deck.gl/core'
  import { ScatterplotLayer, PathLayer, PolygonLayer, IconLayer } from '@deck.gl/layers'
  import { 
    BuildOutlined as LayersIcon, 
    AppstoreOutlined as CubeIcon, 
    HomeOutlined as HomeIcon, 
    GlobalOutlined as MapIcon,
    EnvironmentOutlined as EnvironmentIcon,
    BulbOutlined as SunIcon,
  CheckOutlined as MoonIcon,
  PlayCircleOutlined as PlayIcon,
  PauseCircleOutlined as PauseIcon
  } from '@vicons/antd'
import { NProgress, NSpin, NButton, NIcon, NPopover, NCheckbox, NRadioGroup, NRadio, NSpace, NTag, NSlider, NButtonGroup } from 'naive-ui'
  
  // Props and emits
  const props = defineProps({
    drones: {
      type: Array,
      default: () => []
    },
    events: {
      type: Array,
      default: () => []
    },
    noFlyZones: {
      type: Array,
      default: () => []
    },
    flightPaths: {
      type: Array,
      default: () => []
    },
    showLiveUpdates: {
      type: Boolean,
      default: true
    },
    centerOnSelected: {
      type: Boolean,
      default: false
    },
    selectedDroneId: {
      type: String,
      default: null
    },
    initialView: {
      type: Object,
      default: () => null
    },
    showDrones: {
      type: Boolean,
      default: true
    }
  })
  
const emit = defineEmits(['drone-clicked', 'map-clicked', 'coordinates-selected', 'map-loaded', 'event-clicked'])
  
  // Map configuration
  const MAPBOX_TOKEN = import.meta.env.VITE_MAPBOX_TOKEN || 'pk.eyJ1IjoibXV0aW5nIiwiYSI6ImNsdGo1OHlkZTAwbmIybHBveHkyNHl6bmgifQ.PtIzPKQRLmLUXIaUqw1XNw'
  console.log('Mapbox Token:', MAPBOX_TOKEN)
  
  // 武汉大学位置
  const WHU_LOCATION = {
    longitude: 114.267, 
    latitude: 30.54,
    zoom: 10,
    pitch: 60,
    bearing: 30
  }
  
  const INITIAL_VIEW_STATE = {
  longitude: props.initialView ? props.initialView.center[0] : 114.367,
  latitude: props.initialView ? props.initialView.center[1] : 30.54,
  zoom: props.initialView ? props.initialView.zoom : 14,
  pitch: 45,
  bearing: 0
  }
  
  // Map and deck.gl instances
  let map = null
  let deck = null

// Icon Atlas definition - this is what we need to add!
const ICON_ATLAS = 'https://raw.githubusercontent.com/visgl/deck.gl-data/master/website/icon-atlas.png';
const ICON_MAPPING = {
  marker: {x: 0, y: 0, width: 128, height: 128, mask: true},
  marker1: {x: 128, y: 0, width: 128, height: 128, mask: true},
  marker2: {x: 256, y: 0, width: 128, height: 128, mask: true},
  marker3: {x: 384, y: 0, width: 128, height: 128, mask: true},
  info: {x: 0, y: 128, width: 128, height: 128, mask: true},
  warning: {x: 128, y: 128, width: 128, height: 128, mask: true},
  danger: {x: 256, y: 128, width: 128, height: 128, mask: true},
  triangle: {x: 384, y: 128, width: 128, height: 128, mask: true}
};
  
  // Component state
  const mapContainer = ref(null)
  const isLoading = ref(true)
  const is3DView = ref(true)
  const currentPosition = ref({ lng: INITIAL_VIEW_STATE.longitude, lat: INITIAL_VIEW_STATE.latitude, altitude: 0 })
  const hoveredDroneInfo = ref(null)
const selectedEventInfo = ref(null)
const selectedEventPosition = ref(null) // 存储选中事件的屏幕坐标
const eventMarkers = ref([]) // 存储所有事件标记的引用
const eventPopups = ref(new Map()); // 存储事件ID到popup对象的映射
<<<<<<< HEAD
  const clickedDroneId = ref(null)
  const mapStyle = ref(import.meta.env.VITE_DEFAULT_MAP_STYLE || 'mapbox://styles/mapbox/streets-v12')
  const isDarkMode = ref(mapStyle.value.includes('dark'))
  
  // Layer controls
  const showBuildings = ref(true)
  const showTerrain = ref(true)
  const showDrones = ref(true)
  const showEvents = ref(true)
  const showNoFlyZones = ref(true)
  const showFlightPaths = ref(true)
=======
const clickedDroneId = ref(null)
const mapStyle = ref('mapbox://styles/mapbox/satellite-streets-v12')
const isDarkMode = ref(mapStyle.value.includes('dark') || mapStyle.value.includes('satellite'))

// Layer controls
const showBuildings = ref(true)
const showTerrain = ref(true)
const showDrones = ref(true)
const showEvents = ref(true)
const showNoFlyZones = ref(true)
const showFlightPaths = ref(true)
>>>>>>> 72332adc

// Patrol animation controls
const patrolStatus = ref(false)
const droneSpeedFactor = ref(1.0)
const droneLastKnownPositions = ref(new Map()) // Store last known positions

// Animation frame ID for patrol animation
let animationFrameId = null
  
  // Watch for props changes
  watch(() => props.drones, () => {
    if (deck) renderDeckLayers()
  }, { deep: true })
  
  watch(() => props.events, () => {
    if (deck) renderDeckLayers()
  }, { deep: true })
  
  watch(() => props.noFlyZones, () => {
    if (deck) renderDeckLayers()
  }, { deep: true })
  
  watch(() => props.flightPaths, () => {
    if (deck) renderDeckLayers()
  }, { deep: true })
  
  // Watch for selected drone changes to center map
  watch(() => props.selectedDroneId, (newVal) => {
    if (newVal && props.centerOnSelected) {
      const drone = props.drones.find(d => d.drone_id === newVal)
      if (drone && drone.current_location && map) {
        centerMapOnDrone(drone)
      }
    }
  })
  
  // Watch layers visibility changes
  watch([showBuildings, showTerrain], () => {
    if (map) {
      // Show/hide 3D buildings
      map.setLayoutProperty(
        'building-extrusion',
        'visibility',
        showBuildings.value ? 'visible' : 'none'
      )
      
      // Show/hide terrain
      if (map.getSource('mapbox-dem')) {
        map.setLayoutProperty(
          'sky',
          'visibility',
          showTerrain.value ? 'visible' : 'none'
        )
        // Apply terrain
        if (showTerrain.value) {
          map.setTerrain({ source: 'mapbox-dem', exaggeration: 1.5 })
        } else {
          map.setTerrain(null)
        }
      }
    }
  })
  
  // Watch deck.gl layers visibility changes
  watch([showDrones, showEvents, showNoFlyZones, showFlightPaths], () => {
    if (deck) {
      renderDeckLayers()
    }
  })

// Watch drone speed factor
watch(droneSpeedFactor, () => {
  // Update animation speed if patrol is active
  if (patrolStatus.value && deck) {
      renderDeckLayers()
    }
  })
  
  // Format coordinate display
  const formatCoordinate = (coord) => {
    return coord.toFixed(6)
  }
  
  // Get drone status tag type
  const getDroneStatusType = (status) => {
    const statusMap = {
      'idle': 'info',
      'flying': 'success',
      'charging': 'warning',
      'maintenance': 'warning',
      'offline': 'error',
      'error': 'error'
    }
    return statusMap[status] || 'default'
  }

// Get event status tag type
const getEventStatusType = (status) => {
  const statusMap = {
    'new': 'info',
    'processing': 'warning',
    'resolved': 'success'
  }
  return statusMap[status] || 'default'
}

// Format time
const formatTime = (timeStr) => {
  try {
    return new Date(timeStr).toLocaleString('zh-CN')
  } catch (e) {
    return timeStr || '未知'
  }
}
  
  // Get drone battery color
  const getDroneBatteryColor = (level) => {
    if (level <= 20) return '#ff4d4f'
    if (level <= 50) return '#faad14'
    return '#52c41a'
  }
  
  // Center map on a specific drone
  const centerMapOnDrone = (drone) => {
    if (!map || !drone.current_location) return
    
    const coords = drone.current_location.coordinates
    if (coords && coords.length >= 2) {
      // [longitude, latitude]
      map.flyTo({
        center: [coords[0], coords[1]],
        zoom: 15,
        pitch: 60,
        bearing: 0,
        duration: 1500
      })
    }
  }
  
  // Initialize map
  const initializeMap = () => {
    if (!mapContainer.value) {
      console.error('Cannot initialize map: mapContainer ref is not available');
      isLoading.value = false;
      return;
    }
    
    isLoading.value = true;
    
    try {
      // 确保mapboxgl已加载
      if (!mapboxgl) {
        throw new Error('Mapbox GL JS not loaded');
      }
      
      mapboxgl.accessToken = MAPBOX_TOKEN;
      
      // 尝试创建地图实例
      map = new mapboxgl.Map({
        container: mapContainer.value,
      style: mapStyle.value, // 使用环境变量或默认样式
        center: [INITIAL_VIEW_STATE.longitude, INITIAL_VIEW_STATE.latitude],
        zoom: INITIAL_VIEW_STATE.zoom,
        pitch: INITIAL_VIEW_STATE.pitch,
        bearing: INITIAL_VIEW_STATE.bearing,
        antialias: true,
      failIfMajorPerformanceCaveat: false, // 允许在性能受限的设备上运行
      });
      
      console.log('地图实例已创建，初始化位置:', [INITIAL_VIEW_STATE.longitude, INITIAL_VIEW_STATE.latitude]);
      
      // 添加错误事件监听器
      map.on('error', (e) => {
        console.error('地图加载错误:', e);
      // 不设置isLoading = false，让load事件处理
        
        // 尝试使用备选样式
        if (e.error && e.error.status === 401) {
          console.log('尝试使用备选地图样式');
          try {
            map.setStyle('mapbox://styles/mapbox/streets-v12');
          } catch (styleError) {
            console.error('设置备选样式失败:', styleError);
          }
        }
      });
      
      // 添加加载事件监听器
      map.on('load', () => {
        console.log('地图加载完成');
        isLoading.value = false;
        
        try {
          // 初始化3D建筑层
          add3DBuildings();
          
          // 初始化DeckGL
          if (typeof Deck !== 'undefined') {
            initDeck();
          } else {
            console.warn('Deck.gl未加载，跳过图层初始化');
          }
          
          // 设置地图交互事件
          setupMapEvents();
          
          // 添加初始动画效果
          initializeWithAnimation();
        } catch (error) {
          console.error('地图加载后初始化图层出错:', error);
        }
        
        // 无论如何都通知父组件地图已加载
        emit('map-loaded', { success: true });
      });
      
      // 添加超时处理，防止地图加载卡住
      setTimeout(() => {
        if (isLoading.value) {
          console.warn('地图加载超时，强制完成初始化');
          isLoading.value = false;
          emit('map-loaded', { success: false, error: 'timeout' });
        }
      }, 10000); // 10秒超时
      
    } catch (error) {
      console.error('初始化地图时出错:', error);
      isLoading.value = false;
      emit('map-loaded', { success: false, error: error.message });
    }
  };
  
  // 添加3D建筑方法
  const add3DBuildings = () => {
    if (!map) return;
    
    // 添加3D建筑层
    map.addLayer({
      'id': 'building-extrusion',
      'type': 'fill-extrusion',
      'source': 'composite',
      'source-layer': 'building',
      'filter': ['==', 'extrude', 'true'],
      'minzoom': 12,
      'paint': {
        'fill-extrusion-color': '#3b82f6',
        'fill-extrusion-height': [
          'interpolate', ['linear'], ['zoom'],
          12, 0,
          12.5, ['get', 'height']
        ],
        'fill-extrusion-base': [
          'interpolate', ['linear'], ['zoom'],
          12, 0,
          12.5, ['get', 'min_height']
        ],
        'fill-extrusion-opacity': 0.6
      },
      'visibility': showBuildings.value ? 'visible' : 'none'
    });
    
    // 添加地形层
    map.addSource('mapbox-dem', {
      'type': 'raster-dem',
      'url': 'mapbox://mapbox.mapbox-terrain-dem-v1',
      'tileSize': 512,
      'maxzoom': 14
    });
    
    // 设置地形
    map.setTerrain({ 'source': 'mapbox-dem', 'exaggeration': 1.5 });
  };
  
// 使用原生Mapbox标记添加事件图标
const addEventsAsMapboxMarkers = () => {
  if (!map || !props.events || props.events.length === 0) return;

  // 清除之前的标记和弹窗
  eventMarkers.value.forEach(marker => marker.remove());
  eventMarkers.value = [];
  eventPopups.value.forEach(popup => popup.remove());
  eventPopups.value.clear();
  
  // 为每个事件创建标记
  props.events.forEach(event => {
    if (!event.location || !event.location.coordinates) return;
    
    // 创建DOM元素作为标记
    const el = document.createElement('div');
    el.className = 'mapboxgl-event-marker';
    el.style.backgroundColor = getEventPriorityColor(event.priority);
    el.style.width = '30px';
    el.style.height = '30px';
    el.style.borderRadius = '50%';
    el.style.border = '2px solid white';
    el.style.boxShadow = '0 0 5px rgba(0,0,0,0.3)';
    el.style.cursor = 'pointer';
    
    // 添加感叹号
    const exclamation = document.createElement('div');
    exclamation.textContent = '!';
    exclamation.style.textAlign = 'center';
    exclamation.style.color = 'white';
    exclamation.style.fontWeight = 'bold';
    exclamation.style.fontSize = '18px';
    exclamation.style.lineHeight = '28px';
    el.appendChild(exclamation);
    
    // 创建标记
    const marker = new mapboxgl.Marker({
      element: el,
      anchor: 'bottom',
    })
      .setLngLat([event.location.coordinates[0], event.location.coordinates[1]])
      .addTo(map);
    
    // 设置较低的z-index
    const markerElement = marker.getElement();
    markerElement.style.zIndex = '0';
    
    // 保存标记引用
    eventMarkers.value.push(marker);
    
    // 创建弹窗但不立即显示
    const popupContent = document.createElement('div');
    popupContent.className = 'event-popup-content';
    popupContent.innerHTML = `
      <div class="flex items-center justify-between mb-2">
        <div class="font-medium">${event.title}</div>
        <span class="popup-tag popup-tag-${getEventStatusType(event.status)}">${event.status}</span>
      </div>
      <div class="text-gray-600 text-xs mb-1">ID: ${event.id}</div>
      <div class="text-gray-600 text-xs mb-2">${formatTime(event.reportTime)}</div>
      <div class="text-xs text-gray-700 p-2 bg-gray-50 rounded mb-2">
        ${event.description}
      </div>
      <div class="flex justify-end">
        <button class="popup-close-btn">关闭</button>
      </div>
    `;
    
    // 创建popup对象
    const popup = new mapboxgl.Popup({
      closeButton: false,
      closeOnClick: false,
      anchor: 'bottom',
      offset: [0, -15],
      className: 'custom-mapbox-popup'
    }).setDOMContent(popupContent);
    
    // 存储popup引用
    eventPopups.value.set(event.id, popup);
    
    // 点击事件处理
    el.addEventListener('click', (e) => {
      e.stopPropagation();
      
      // 如果其他弹窗打开，先关闭
      eventPopups.value.forEach((p, id) => {
        if (id !== event.id) p.remove();
      });
      
      // 显示此事件的弹窗
      popup.setLngLat([event.location.coordinates[0], event.location.coordinates[1]])
        .addTo(map);
      
      // 设置选中的事件
      selectedEventInfo.value = event;
      
      // 触发事件点击事件
      emit('event-clicked', event);
    });
    
    // 弹窗中的关闭按钮点击事件
    popupContent.querySelector('.popup-close-btn').addEventListener('click', () => {
      popup.remove();
      selectedEventInfo.value = null;
    });
  });
};

// 获取事件优先级颜色
const getEventPriorityColor = (priority) => {
  switch (priority) {
    case 'high': return '#ff4d4f'; // 红色
    case 'medium': return '#faad14'; // 橙色
    case 'low': return '#52c41a'; // 绿色
    default: return '#1890ff'; // 蓝色
  }
};

// 监听事件变化，更新地图标记
watch(() => props.events, () => {
  if (map && showEvents.value) {
    addEventsAsMapboxMarkers();
  }
}, { deep: true });

// 监听showEvents变化
watch(() => showEvents.value, (newVal) => {
  if (map) {
    if (newVal) {
      addEventsAsMapboxMarkers();
    } else {
      // 移除所有事件标记
      document.querySelectorAll('.mapboxgl-event-marker').forEach(el => el.remove());
    }
  }
});

// 在地图点击事件中添加关闭弹窗逻辑
  const setupMapEvents = () => {
    if (!map) return;
    
    // 鼠标移动事件，更新坐标
    map.on('mousemove', (e) => {
      currentPosition.value = {
        lng: e.lngLat.lng,
        lat: e.lngLat.lat,
        altitude: map.queryTerrainElevation(e.lngLat) || 0
      };
    });
    
  // 点击事件 - 修改为关闭弹窗
    map.on('click', (e) => {
    // 关闭事件信息窗口
    closeEventInfo();
    
      // 发送点击事件到父组件
      emit('map-clicked', {
        lng: e.lngLat.lng,
        lat: e.lngLat.lat,
        altitude: map.queryTerrainElevation(e.lngLat) || 0
      });
    });

  // 地图样式加载时添加事件图标
  map.on('style.load', () => {
    if (showEvents.value) {
      addEventsAsMapboxMarkers();
    }
  });
};

const showEventInfo = (event) => {
  // 获取对应的popup
  const popup = eventPopups.value.get(event.id);
  if (popup && event.location && event.location.coordinates) {
    // 如果其他弹窗打开，先关闭
    eventPopups.value.forEach((p, id) => {
      if (id !== event.id) p.remove();
    });
    
    // 显示此事件的弹窗
    popup.setLngLat([event.location.coordinates[0], event.location.coordinates[1]])
      .addTo(map);
    
    // 设置选中的事件
    selectedEventInfo.value = event;
  }
};

const closeEventInfo = () => {
  if (selectedEventInfo.value) {
    const popup = eventPopups.value.get(selectedEventInfo.value.id);
    if (popup) popup.remove();
  }
  selectedEventInfo.value = null;
  };
  
  // 飞行到指定位置
const flyTo = (position) => {
    if (!map) return;
    
  try {
    console.log('飞行到位置:', position);
    
    // 确保位置对象包含必要的属性
    const lng = position.lng || position.longitude || 114.367;
    const lat = position.lat || position.latitude || 30.54;
    const zoom = position.zoom || 14;
    
    map.flyTo({
      center: [lng, lat],
      zoom: zoom,
      pitch: position.pitch !== undefined ? position.pitch : 45,
      bearing: position.bearing !== undefined ? position.bearing : 0,
      duration: position.duration || 2000,
      essential: true
    });
  } catch (error) {
    console.error('飞行到位置时出错:', error);
  }
  };
  
  // 重置视图到初始状态
  const resetView = () => {
    if (!map) return;
    
    map.flyTo({
      center: [INITIAL_VIEW_STATE.longitude, INITIAL_VIEW_STATE.latitude],
      zoom: INITIAL_VIEW_STATE.zoom,
      pitch: INITIAL_VIEW_STATE.pitch,
      bearing: INITIAL_VIEW_STATE.bearing,
      duration: 1000
    });
  };
  
  // Initialize deck.gl
  const initDeck = () => {
    console.log('Initializing Deck.gl...')
    try {
      // 确保canvas元素存在
      let deckCanvas = document.getElementById('deck-canvas')
      if (!deckCanvas) {
        console.log('创建deck-canvas元素...')
        deckCanvas = document.createElement('canvas')
        deckCanvas.id = 'deck-canvas'
        deckCanvas.style.position = 'absolute'
        deckCanvas.style.top = '0'
        deckCanvas.style.left = '0'
        deckCanvas.style.width = '100%'
        deckCanvas.style.height = '100%'
        deckCanvas.style.pointerEvents = 'none'
        deckCanvas.style.zIndex = '5'
        mapContainer.value.appendChild(deckCanvas)
        console.log('deck-canvas元素已添加到DOM')
      } else {
        // 确保现有canvas也设置为none
        deckCanvas.style.pointerEvents = 'none'
      }
    
      // 使用更简单的配置初始化Deck
      console.log('使用简化配置初始化Deck.gl...')
      deck = new Deck({
        canvas: deckCanvas,
        initialViewState: {
          longitude: map.getCenter().lng,
          latitude: map.getCenter().lat,
          zoom: map.getZoom(),
          pitch: map.getPitch(),
          bearing: map.getBearing()
        },
        controller: false,
        layers: []
      })
      
      console.log('Deck.gl实例创建成功')
      
      // 先尝试渲染简单的点图层以测试功能
      const testLayer = new ScatterplotLayer({
        id: 'test-layer',
        data: [
          {
            position: [map.getCenter().lng, map.getCenter().lat, 0], 
            color: [255, 0, 0, 255], 
            radius: 200
          }
        ],
        pickable: true,
        stroked: true,
        filled: true,
        radiusScale: 1,
        radiusMinPixels: 10,
        radiusMaxPixels: 100,
        getPosition: d => d.position,
        getFillColor: d => d.color,
        getRadius: d => d.radius,
        getLineColor: [0, 0, 0]
      })
      
      deck.setProps({
        layers: [testLayer]
      })
      
      console.log('测试图层设置成功')
      
      // 确保deck和map视角同步
      map.on('render', () => {
        if (deck) {
          deck.setProps({
            viewState: {
              longitude: map.getCenter().lng,
              latitude: map.getCenter().lat,
              zoom: map.getZoom(),
              pitch: map.getPitch(),
              bearing: map.getBearing()
            }
          })
        }
      })
      
      // 渲染实际图层
      setTimeout(() => renderDeckLayers(), 1000)
      
      // 添加定期刷新
      const refreshInterval = setInterval(() => {
        if (deck && showDrones.value) {
          renderDeckLayers()
        }
      }, 3000)
      
      onUnmounted(() => {
        if (refreshInterval) clearInterval(refreshInterval)
        if (deck) {
          deck.finalize()
          deck = null
        }
      })
    } catch (error) {
      console.error('初始化Deck.gl时出错:', error)
    }
  }
  
// Store drone patrol routes
const dronePatrolRoutes = new Map();

// Get or create a patrol route for a drone
const getOrCreatePatrolRoute = (drone) => {
  if (!dronePatrolRoutes.has(drone.drone_id)) {
    // Get starting position
    const center = drone.current_location?.coordinates || [map.getCenter().lng, map.getCenter().lat];
    const altitude = (drone.current_location?.coordinates && drone.current_location.coordinates[2]) || 200;
    
    // Generate a unique patrol route for this drone
    const patrolRoute = generatePatrolRoute(center[0], center[1], altitude, drone.drone_id);
    dronePatrolRoutes.set(drone.drone_id, patrolRoute);
  }
  
  return dronePatrolRoutes.get(drone.drone_id);
};

// Generate a more complex and natural patrol route
const generatePatrolRoute = (centerLng, centerLat, altitude, droneId) => {
  console.log(`生成无人机 ${droneId} 的巡逻路线`);
  
  // Generate a unique random seed based on drone ID
  const seed = droneId.split('').reduce((acc, char) => acc + char.charCodeAt(0), 0);
  const random = (min, max) => {
    const x = Math.sin(seed * 9999) * 10000;
    const r = x - Math.floor(x);
    return min + r * (max - min);
  };
  
  // Configure patrol route based on drone ID to make each drone behave differently
  const radiusX = 0.05 + random(0.01, 0.08); // 半长轴 - 扩大10倍
  const radiusY = 0.03 + random(0.01, 0.06); // 半短轴 - 扩大10倍
  const points = 40 + Math.floor(random(0, 20)); // 路径点数量
  const altitudeVariation = 30 + Math.floor(random(10, 50)); // 高度变化范围
  const rotationAngle = random(0, Math.PI * 2); // 旋转角度
  
  // 设置共享目的地点 - 增加路径重叠的概率
  const sharedPoints = [
    [114.30, 30.60], // 武汉市中心
    [114.367, 30.540], // 武汉大学
    [114.412, 30.513], // 华中科技大学
    [114.325, 30.57], // 汉口商圈
    [114.264, 30.582], // 江汉路
    [114.306, 30.544], // 黄鹤楼
  ];
  
  // 选择1-2个共享点
  const useSharedPoints = random(0, 1) > 0.3; // 70%概率使用共享点
  const sharedPoint1 = sharedPoints[Math.floor(random(0, sharedPoints.length))];
  const sharedPoint2 = sharedPoints[Math.floor(random(0, sharedPoints.length))];
  
  // Generate route points
  const route = [];
  
  // First, add the starting position
  route.push([centerLng, centerLat, altitude]);
  
  // Add transition to patrol altitude
  const patrolAltitude = altitude + Math.floor(random(-20, 50));
  route.push([centerLng, centerLat, patrolAltitude]);
  
  // Generate core patrol path
  for (let i = 0; i <= points; i++) {
    // Calculate position on ellipse
    const angle = (i / points) * Math.PI * 2;
    const x = radiusX * Math.cos(angle);
    const y = radiusY * Math.sin(angle);
    
    // Apply rotation to create varied paths
    const rotatedX = x * Math.cos(rotationAngle) - y * Math.sin(rotationAngle);
    const rotatedY = x * Math.sin(rotationAngle) + y * Math.cos(rotationAngle);
    
    // Calculate altitude variation with sinusoidal pattern
    const altVariation = altitudeVariation * Math.sin((i / points) * Math.PI * 4);
    const pointAltitude = patrolAltitude + altVariation;
    
    // Add small random variations to make path more natural
    const jitterX = random(-0.0005, 0.0005);
    const jitterY = random(-0.0005, 0.0005);
    
    // Add point to route
    route.push([
      centerLng + rotatedX + jitterX,
      centerLat + rotatedY + jitterY,
      pointAltitude
    ]);
  }
  
  // Connect back to the beginning
  route.push([centerLng, centerLat, patrolAltitude]);
  
  // 添加共享点到路径中 - 创建重叠
  if (useSharedPoints) {
    // 添加前往共享点1的路径
    route.push([
      sharedPoint1[0], 
      sharedPoint1[1], 
      patrolAltitude + random(-30, 30)
    ]);
    
    // 在共享点停留一些点
    const hoverPoints = Math.floor(random(3, 8));
    for (let i = 0; i < hoverPoints; i++) {
      route.push([
        sharedPoint1[0] + random(-0.002, 0.002),
        sharedPoint1[1] + random(-0.002, 0.002),
        patrolAltitude + random(-20, 20)
      ]);
    }
    
    // 有50%概率添加第二个共享点
    if (random(0, 1) > 0.5) {
      route.push([
        sharedPoint2[0], 
        sharedPoint2[1], 
        patrolAltitude + random(-30, 30)
      ]);
      
      // 在第二个共享点停留
      for (let i = 0; i < Math.floor(random(2, 6)); i++) {
        route.push([
          sharedPoint2[0] + random(-0.002, 0.002),
          sharedPoint2[1] + random(-0.002, 0.002),
          patrolAltitude + random(-20, 20)
        ]);
      }
    }
  }
  
  // Generate additional waypoints for figure-8 patterns
  const figure8Points = 20 + Math.floor(random(0, 10));
  const figure8Scale = 0.7 + random(0.5, 0.8); // 增大figure-8的比例
  
  for (let i = 0; i <= figure8Points; i++) {
    const t = (i / figure8Points) * Math.PI * 2;
    
    // Create figure-8 pattern 
    const fx = radiusX * figure8Scale * Math.sin(t);
    const fy = radiusY * figure8Scale * Math.sin(t * 2);
    
    // Apply rotation
    const rotatedFX = fx * Math.cos(rotationAngle) - fy * Math.sin(rotationAngle);
    const rotatedFY = fx * Math.sin(rotationAngle) + fy * Math.cos(rotationAngle);
    
    // Calculate altitude with double frequency
    const faltVariation = altitudeVariation * 0.7 * Math.sin(t * 3);
    const fpointAltitude = patrolAltitude + faltVariation;
    
    // Add minor jitter
    const fjitterX = random(-0.0003, 0.0003);
    const fjitterY = random(-0.0003, 0.0003);
    
    // Add point to route
    route.push([
      centerLng + rotatedFX + fjitterX,
      centerLat + rotatedFY + fjitterY,
      fpointAltitude
    ]);
  }
  
  // Add a second figure-8 pattern at a different angle for variety
  const secondAngle = rotationAngle + Math.PI / 3;
  const secondScale = 0.8 + random(0.4, 0.7); // 增大第二个figure-8的比例
  
  for (let i = 0; i <= figure8Points / 2; i++) {
    const t = (i / (figure8Points / 2)) * Math.PI * 2;
    
    // Create second figure-8 pattern
    const fx = radiusX * secondScale * Math.sin(t);
    const fy = radiusY * secondScale * Math.sin(t * 2);
    
    // Apply second rotation
    const rotatedFX = fx * Math.cos(secondAngle) - fy * Math.sin(secondAngle);
    const rotatedFY = fx * Math.sin(secondAngle) + fy * Math.cos(secondAngle);
    
    // Calculate altitude with triple frequency
    const faltVariation = altitudeVariation * 0.5 * Math.sin(t * 5);
    const fpointAltitude = patrolAltitude - 20 + faltVariation;
    
    // Add minor jitter
    const fjitterX = random(-0.0002, 0.0002);
    const fjitterY = random(-0.0002, 0.0002);
    
    // Add point to route
    route.push([
      centerLng + rotatedFX + fjitterX,
      centerLat + rotatedFY + fjitterY,
      fpointAltitude
    ]);
  }
  
  // Return to start position to complete the loop
  route.push([centerLng, centerLat, patrolAltitude]);
  route.push([centerLng, centerLat, altitude]);
  
  return route;
};

// Calculate position along route with improved interpolation and timing
const calculatePositionAlongRoute = (route, timestamp) => {
  if (!route || route.length < 2) return null;
  
  // 基于速度因子计算持续时间 - 值越大，动画越慢
  const baseDuration = 180000; // 3 minutes
  const speedFactor = droneSpeedFactor.value;
  const duration = baseDuration / speedFactor;
  
  // 计算当前时间在路径中的位置
  const elapsed = timestamp % duration;
  const progress = elapsed / duration;
  
  // 计算在路径上的位置索引
  const totalDistance = route.length - 1;
  const exactIndex = progress * totalDistance;
  const index1 = Math.floor(exactIndex);
  const index2 = Math.min(index1 + 1, route.length - 1);
  
  // 计算两点之间的插值系数
  const fraction = exactIndex - index1;
  
  // 计算当前位置 - 使用三次样条插值使运动更平滑
  const p0 = route[Math.max(0, index1 - 1)];
  const p1 = route[index1];
  const p2 = route[index2];
  const p3 = route[Math.min(route.length - 1, index2 + 1)];
  
  // 立方样条插值系数
  const t = fraction;
  const t2 = t * t;
  const t3 = t2 * t;
  
  // Catmull-Rom 样条插值
  const c0 = 0.5 * (-t3 + 2*t2 - t);
  const c1 = 0.5 * (3*t3 - 5*t2 + 2);
  const c2 = 0.5 * (-3*t3 + 4*t2 + t);
  const c3 = 0.5 * (t3 - t2);
  
  // 计算插值位置
  return [
    c0 * p0[0] + c1 * p1[0] + c2 * p2[0] + c3 * p3[0],
    c0 * p0[1] + c1 * p1[1] + c2 * p2[1] + c3 * p3[1],
    c0 * p0[2] + c1 * p1[2] + c2 * p2[2] + c3 * p3[2]
  ];
};

// Calculate drone heading with smoother transitions
const calculateDroneHeading = (route, timestamp) => {
  if (!route || route.length < 2) return 0;
  
  // 基于速度因子计算持续时间
  const baseDuration = 180000;
  const speedFactor = droneSpeedFactor.value;
  const duration = baseDuration / speedFactor;
  
  // 计算当前时间在路径中的位置
  const elapsed = timestamp % duration;
  const progress = elapsed / duration;
  
  // 获取当前位置和下一个位置
  const totalDistance = route.length - 1;
  const exactIndex = progress * totalDistance;
  const index1 = Math.floor(exactIndex);
  const index2 = Math.min(index1 + 1, route.length - 1);
  
  // 获取当前位置和下一个位置的坐标
  const p1 = route[index1];
  const p2 = route[index2];
  
  // 计算航向角度 - 使用反正切函数获取两点连线与正北方向的夹角
  const dx = p2[0] - p1[0];
  const dy = p2[1] - p1[1];
  let angle = Math.atan2(dy, dx) * (180 / Math.PI);
  
  // 转换为顺时针角度，从北方向开始
  angle = 90 - angle;
  if (angle < 0) angle += 360;
  
  // 添加小幅随机摇摆以模拟自然飞行
  const wobble = Math.sin(timestamp / 500) * 5;
  
  return angle + wobble;
};

// Render deck.gl layers with enhanced drone visualization
  const renderDeckLayers = () => {
    if (!deck) {
      console.error('Deck实例不存在，无法渲染图层')
      return
    }
    
    try {
      console.log('渲染deck.gl图层...')
    
    // Get current timestamp for animations
    const timestamp = Date.now();
    
    // Convert static drone positions to animated positions based on patrol routes
    const animatedDrones = [...props.drones].map(drone => {
      // Create a copy of the drone object to avoid modifying the original
      const animatedDrone = {...drone};
      
      // If drone is in flying status, animate its position
      if (drone.status === 'flying' && patrolStatus.value) {
        // Get or generate patrol route for this drone
        const patrolRoute = getOrCreatePatrolRoute(drone);
        
        // Calculate position along the route based on current time
        const animatedPosition = calculatePositionAlongRoute(patrolRoute, timestamp);
        
        // Update the drone's position and store it
        if (animatedPosition && animatedPosition.length >= 2) {
          animatedDrone.current_location = {
            coordinates: [
              animatedPosition[0], 
              animatedPosition[1], 
              animatedPosition[2] || 200
            ]
          };
          // Store the last known position
          droneLastKnownPositions.value.set(drone.drone_id, animatedDrone.current_location.coordinates);
        }
      } else if (droneLastKnownPositions.value.has(drone.drone_id)) {
        // If patrol is stopped, use the last known position for rendering
        animatedDrone.current_location = {
          coordinates: droneLastKnownPositions.value.get(drone.drone_id)
        };
      }
      
      return animatedDrone;
    });
    
      // 创建测试无人机数据 - 分布在武汉市各个行政区
      const testDrones = [
        // 江岸区 - 更东
        {
          drone_id: 'drone-jiangan-1',
          name: '江岸区无人机',
          status: patrolStatus.value ? 'flying' : 'idle',
          battery_level: 85,
          type: 'surveillance',
          current_location: {
            coordinates: [114.360, 30.650, 650] // 提高高度
          }
        },
        // 江汉区 - 更西
        {
          drone_id: 'drone-jianghan-1',
          name: '江汉商业区无人机',
          status: patrolStatus.value ? 'flying' : 'idle',
          battery_level: 89,
          type: 'transport',
          current_location: {
            coordinates: [114.180, 30.680, 680] // 提高高度
          }
        },
        // 硚口区 - 移到更西
        {
          drone_id: 'drone-qiaokou-1',
          name: '硚口区无人机',
          status: patrolStatus.value ? 'flying' : 'charging',
          battery_level: 68,
          type: 'security',
          current_location: {
            coordinates: [114.195, 30.615, 660] // 提高高度
          }
        },
        // 汉阳区 - 向南偏西
        {
          drone_id: 'drone-hanyang-1',
          name: '汉阳消防无人机',
          status: patrolStatus.value ? 'flying' : 'charging',
          battery_level: 45,
          type: 'emergency',
          current_location: {
            coordinates: [114.180, 30.514, 690] // 提高高度
          }
        },
        // 武昌区 - 黄鹤楼 - 保持中心位置
        {
          drone_id: 'drone-wuchang-1',
          name: '黄鹤楼观光无人机',
          status: patrolStatus.value ? 'flying' : 'idle',
          battery_level: 95,
          type: 'surveillance',
          current_location: {
            coordinates: [114.306, 30.544, 700] // 提高高度
          }
        },
        // 青山区 - 更东北
        {
          drone_id: 'drone-qingshan-1',
          name: '青山工业区无人机',
          status: patrolStatus.value ? 'flying' : 'maintenance',
          battery_level: 35,
          type: 'security',
          current_location: {
            coordinates: [114.440, 30.680, 670] // 提高高度
          }
        },
        // 洪山区 - 武汉大学 - 向东南移动
        {
          drone_id: 'drone-whu-1',
          name: '武大侦察无人机',
          status: patrolStatus.value ? 'flying' : 'idle',
          battery_level: 85,
          type: 'surveillance',
          current_location: {
            coordinates: [114.420, 30.510, 720] // 提高高度
          }
        },
        // 东西湖区 - 更西北方向
        {
          drone_id: 'drone-dongxihu-1',
          name: '东西湖区无人机',
          status: patrolStatus.value ? 'flying' : 'idle',
          battery_level: 78,
          type: 'transport',
          current_location: {
            coordinates: [114.080, 30.670, 680] // 提高高度
          }
        },
        // 汉南区 - 更向南
        {
          drone_id: 'drone-hannan-1',
          name: '汉南区监控无人机',
          status: patrolStatus.value ? 'flying' : 'idle',
          battery_level: 72,
          type: 'surveillance',
          current_location: {
            coordinates: [114.100, 30.250, 660] // 提高高度
          }
        },
        // 蔡甸区 - 更西南
        {
          drone_id: 'drone-caidian-1',
          name: '蔡甸区无人机',
          status: patrolStatus.value ? 'flying' : 'idle',
          battery_level: 88,
          type: 'security',
          current_location: {
            coordinates: [113.980, 30.500, 690] // 提高高度
          }
        },
        // 江夏区 - 更南
        {
          drone_id: 'drone-jiangxia-1',
          name: '江夏区无人机',
          status: patrolStatus.value ? 'flying' : 'idle',
          battery_level: 92,
          type: 'surveillance',
          current_location: {
            coordinates: [114.350, 30.300, 670] // 提高高度
          }
        },
        // 黄陂区 - 更北
        {
          drone_id: 'drone-huangpi-1',
          name: '黄陂区无人机',
          status: patrolStatus.value ? 'flying' : 'maintenance',
          battery_level: 63,
          type: 'emergency',
          current_location: {
            coordinates: [114.320, 30.950, 710] // 提高高度
          }
        },
        // 新洲区 - 更远东北
        {
          drone_id: 'drone-xinzhou-1',
          name: '新洲区无人机',
          status: patrolStatus.value ? 'flying' : 'idle',
          battery_level: 67,
          type: 'security',
          current_location: {
            coordinates: [114.900, 30.950, 700] // 提高高度
          }
        },
        // 华中科技大学区域 - 更东
        {
          drone_id: 'drone-hust-1',
          name: '华科安保无人机',
          status: patrolStatus.value ? 'flying' : 'idle',
          battery_level: 92,
          type: 'security',
          current_location: {
            coordinates: [114.520, 30.513, 690] // 提高高度
          }
        }
      ];
    
    // Animate test drones if patrol is active
    const animatedTestDrones = testDrones.map(drone => {
      const animatedDrone = {...drone};
      
      // If drone is in flying status, animate its position
      if (drone.status === 'flying' && patrolStatus.value) {
        // Get or generate patrol route for this drone
        const patrolRoute = getOrCreatePatrolRoute(drone);
        
        // Calculate position along the route based on current time
        const animatedPosition = calculatePositionAlongRoute(patrolRoute, timestamp);
        
        // Update the drone's position and store it
        if (animatedPosition && animatedPosition.length >= 2) {
          animatedDrone.current_location = {
            coordinates: [
              animatedPosition[0], 
              animatedPosition[1], 
              animatedPosition[2] || 200
            ]
          };
           // Store the last known position for test drones too
          droneLastKnownPositions.value.set(drone.drone_id, animatedDrone.current_location.coordinates);
        }
      } else if (droneLastKnownPositions.value.has(drone.drone_id)) {
        // If patrol is stopped, use the last known position for rendering test drones
         animatedDrone.current_location = {
          coordinates: droneLastKnownPositions.value.get(drone.drone_id)
        };
      }
      
      return animatedDrone;
    });
    
    // Combine all drones
    const allDrones = [...animatedDrones, ...animatedTestDrones];
    
    const layers = [];
    
    // Add drone trail paths for flying drones
    if (showDrones.value && showFlightPaths.value) {
      layers.push(
        new PathLayer({
          id: 'drone-trails',
          data: allDrones.filter(d => d.status === 'flying'),
          pickable: false,
          widthScale: 2,
          widthMinPixels: 2,
          widthMaxPixels: 4,
          getPath: d => {
            const route = getOrCreatePatrolRoute(d);
            return route;
          },
          getColor: d => {
            const color = getDroneColor(d);
            return [color[0], color[1], color[2], 80]; // Semi-transparent trail
          },
          getWidth: 2,
          getDashArray: [3, 2],
          dashJustified: true,
          updateTriggers: {
            getPath: [timestamp]
          }
        })
      );
    }
      
      // 无人机扫描区域层
      if (showDrones.value) {
        // 添加扫描圆锥效果 (PathLayer Version)
        const coneLines = [];
        const segments = 24; // 增加分段数量使圆锥更平滑
        allDrones.filter(d => d.status === 'flying').forEach(drone => {
          const position = drone.current_location?.coordinates;
          if (!position) return;
              const [x, y, z] = position;
          const droneAltitude = z || 450; // Use new default altitude
          
          // Define base radius based on drone type - 缩小10倍
          const scanRadius = drone.type === 'surveillance' ? 0.035 : 
                           drone.type === 'security' ? 0.032 : 
                           drone.type === 'transport' ? 0.028 : 0.038;

          for (let i = 0; i < segments; i++) {
            const angle1 = (i / segments) * Math.PI * 2;
            const angle2 = ((i + 1) / segments) * Math.PI * 2;
            
            const p1x = x + Math.cos(angle1) * scanRadius;
            const p1y = y + Math.sin(angle1) * scanRadius;
            const p2x = x + Math.cos(angle2) * scanRadius;
            const p2y = y + Math.sin(angle2) * scanRadius;

            // Add line from drone to base point
            coneLines.push({
              path: [[x, y, droneAltitude], [p1x, p1y, 0]], // Line from top to base
              drone: drone
            });
            // Add line segment for the base circle
            coneLines.push({
                path: [[p1x, p1y, 0], [p2x, p2y, 0]], // Base circle segment
                drone: drone,
                isBase: true
            });
          }
        });

        layers.push(
          new PathLayer({
            id: 'drone-scan-cone-lines',
            data: coneLines,
            pickable: false,
            widthScale: 1,
            widthMinPixels: 0.7, // 加粗线条
            widthMaxPixels: 2,
            getPath: d => d.path,
            getColor: d => {
              // 颜色更深
              let baseColor;
              if (d.drone.type === 'surveillance') baseColor = [0, 140, 230]; 
              else if (d.drone.type === 'security') baseColor = [230, 10, 70];
              else if (d.drone.type === 'transport') baseColor = [100, 50, 230];
              else baseColor = [230, 40, 0];

              // Pulsing opacity, slightly brighter for base
              const pulseIntensity = 0.6 + 0.4 * Math.sin(timestamp / 700 + (d.isBase ? Math.PI / 2 : 0));
              const opacity = (d.isBase ? 130 : 90) * pulseIntensity; // 稍微增加透明度

              return [...baseColor, opacity];
            },
            getWidth: d => d.isBase ? 2 : 1.2,
            updateTriggers: {
              getColor: [timestamp]
            }
          })
        );
        
        // 添加圆锥体的填充层 - 这是主要的视觉效果
        allDrones.filter(d => d.status === 'flying').forEach((drone, index) => {
          const position = drone.current_location?.coordinates;
          if (!position) return;
          const [x, y, z] = position;
          const droneAltitude = z || 450;
          
          // 根据无人机类型设置扫描半径 - 缩小10倍
          const scanRadius = drone.type === 'surveillance' ? 0.035 : 
                             drone.type === 'security' ? 0.032 : 
                             drone.type === 'transport' ? 0.028 : 0.038;
          
          // 创建圆锥体的填充多边形数据
          const coneSegments = 36; // 更高的分段数使圆锥体更平滑
          const conePolygons = [];
          
          // 生成圆锥体的侧面 - 三角形
          for (let i = 0; i < coneSegments; i++) {
            const angle1 = (i / coneSegments) * Math.PI * 2;
            const angle2 = ((i + 1) / coneSegments) * Math.PI * 2;
            
            const p1x = x + Math.cos(angle1) * scanRadius;
            const p1y = y + Math.sin(angle1) * scanRadius;
            const p2x = x + Math.cos(angle2) * scanRadius;
            const p2y = y + Math.sin(angle2) * scanRadius;
            
            // 每个侧面是一个三角形 (无人机点 -> 底部边缘点1 -> 底部边缘点2)
            conePolygons.push({
              polygon: [[x, y, droneAltitude], [p1x, p1y, 0], [p2x, p2y, 0]],
              drone: drone
            });
          }
          
          // 添加圆锥体填充图层
          layers.push(
            new PolygonLayer({
              id: `drone-cone-fill-${drone.drone_id}`,
              data: conePolygons,
              pickable: false,
              stroked: false,
              filled: true,
              wireframe: false,
              getPolygon: d => d.polygon,
              getFillColor: d => {
                // 根据无人机类型设置基础颜色 - 颜色更深且更饱和
                let baseColor;
                if (d.drone.type === 'surveillance') baseColor = [0, 130, 220]; // 更深的蓝
                else if (d.drone.type === 'security') baseColor = [220, 10, 60]; // 更深的红
                else if (d.drone.type === 'transport') baseColor = [100, 40, 220]; // 更深的紫
                else baseColor = [220, 40, 0]; // 更深的橙
                
                // 添加脉冲效果
                const pulseIntensity = 0.5 + 0.5 * Math.sin(timestamp / 800 + (drone.drone_id.length % 5));
                
                // 透明的填充效果 - 增加透明度
                return [...baseColor, 30 * pulseIntensity]; // 增加填充透明度
              },
              updateTriggers: {
                getFillColor: [timestamp]
              }
            })
          );
          
          // 添加底部圆形填充
          layers.push(
            new PolygonLayer({
              id: `drone-cone-base-${drone.drone_id}`,
              data: [{
                center: [x, y],
                radius: scanRadius,
                drone: drone
              }],
              pickable: false,
              stroked: true,
              filled: true,
              wireframe: false,
              lineWidthMinPixels: 1,
              getPolygon: d => {
                const points = [];
                const segments = 36;
                for (let i = 0; i < segments; i++) {
                  const angle = (i / segments) * Math.PI * 2;
                  points.push([
                    d.center[0] + Math.cos(angle) * d.radius,
                    d.center[1] + Math.sin(angle) * d.radius,
                    0
                  ]);
                }
              return points;
            },
            getFillColor: d => {
                // 根据无人机类型设置基础颜色 - 颜色更深且更饱和
                let baseColor;
                if (d.drone.type === 'surveillance') baseColor = [0, 130, 220];
                else if (d.drone.type === 'security') baseColor = [220, 10, 60];
                else if (d.drone.type === 'transport') baseColor = [100, 40, 220];
                else baseColor = [220, 40, 0];
                
                // 添加脉冲效果
                const pulseIntensity = 0.5 + 0.5 * Math.sin(timestamp / 900 + (drone.drone_id.length % 3));
                
                // 透明的填充效果 - 增加透明度
                return [...baseColor, 50 * pulseIntensity]; // 增加底部填充透明度
              },
              getLineColor: d => {
                // 根据无人机类型设置基础颜色 - 颜色更深且更饱和
                let baseColor;
                if (d.drone.type === 'surveillance') baseColor = [0, 130, 220];
                else if (d.drone.type === 'security') baseColor = [220, 10, 60];
                else if (d.drone.type === 'transport') baseColor = [100, 40, 220];
                else baseColor = [220, 40, 0];
                
                // 添加脉冲效果
                const pulseIntensity = 0.6 + 0.4 * Math.sin(timestamp / 600);
                
                return [...baseColor, 140 * pulseIntensity]; // 增加线条亮度
              },
              getLineWidth: 1.5,
            updateTriggers: {
              getFillColor: [timestamp],
                getLineColor: [timestamp]
            }
          })
        );
        
          // 添加中央光束效果
          layers.push(
            new PathLayer({
              id: `drone-central-beam-${drone.drone_id}`,
              data: [{
                path: [[x, y, droneAltitude], [x, y, 0]],
                drone: drone
              }],
              pickable: false,
              widthScale: 5,
              widthMinPixels: 2,
              widthMaxPixels: 5,
              getPath: d => d.path,
              getColor: d => {
                // 根据无人机类型设置基础颜色 - 颜色更深更亮
                let baseColor;
                if (d.drone.type === 'surveillance') baseColor = [10, 160, 240]; // 更深的亮蓝
                else if (d.drone.type === 'security') baseColor = [240, 30, 90]; // 更深的亮红
                else if (d.drone.type === 'transport') baseColor = [110, 60, 240]; // 更深的亮紫
                else baseColor = [240, 60, 0]; // 更深的亮橙
                
                // 添加闪烁效果
                const pulseIntensity = 0.7 + 0.3 * Math.sin(timestamp / 300);
                
                return [...baseColor, 230 * pulseIntensity]; // 进一步增加亮度
              },
              getWidth: 3,
              updateTriggers: {
                getColor: [timestamp]
              }
            })
          );
        });
        
        // 添加扫描波纹效果 - 新增
        allDrones.filter(d => d.status === 'flying').forEach((drone, index) => {
          const position = drone.current_location?.coordinates;
          if (!position) return;
          
          // 为每个无人机创建2个更快的扫描波纹
          for (let i = 0; i < 2; i++) {
            // 计算当前波纹的半径 (0-1范围)，速度更快
            const seed = (index * 10 + i * 50) % 800;
            const radiusRatio = ((timestamp + seed) % 2000) / 2000;
            
            // 波纹最大范围 - 缩小10倍
            const maxRadius = drone.type === 'surveillance' ? 0.045 : 
                            drone.type === 'security' ? 0.042 : 
                            drone.type === 'transport' ? 0.038 : 0.048;
            
            // 当前波纹半径
            const currentRadius = maxRadius * radiusRatio;
            
            // 波纹透明度 (开始高，然后逐渐消失)
            const opacity = 140 * (1 - radiusRatio * radiusRatio);
            
            if (opacity > 10) { // 只有当波纹足够可见时才添加
              // 根据无人机类型设置波纹颜色
              let waveColor;
              if (drone.type === 'surveillance') waveColor = [50, 200, 255, opacity];
              else if (drone.type === 'security') waveColor = [255, 50, 120, opacity];
              else if (drone.type === 'transport') waveColor = [150, 110, 255, opacity];
              else waveColor = [255, 80, 20, opacity];
              
              // 创建波纹图层
        layers.push(
          new PolygonLayer({
                  id: `drone-wave-${drone.drone_id}-${i}`,
                  data: [{
                    position: position,
                    radius: currentRadius,
                    color: waveColor
                  }],
            pickable: false,
                  stroked: true,
                  filled: false,
            wireframe: true,
            lineWidthMinPixels: 1,
            getPolygon: d => {
                    const [x, y, z] = d.position;
                    const points = [];
                    const segments = 36;
                    
                    for (let j = 0; j < segments; j++) {
                      const angle = (j / segments) * Math.PI * 2;
                      const px = x + Math.cos(angle) * d.radius;
                      const py = y + Math.sin(angle) * d.radius;
                      points.push([px, py, 0]);
                    }
                    
                    return points;
                  },
                  getLineColor: d => d.color,
                  getLineWidth: 1.8 * (1 - radiusRatio),
                  updateTriggers: {
                    getPolygon: [timestamp],
                    getLineColor: [timestamp],
                    getLineWidth: [timestamp]
                  }
                })
              );
            }
          }
        });
        
        // 添加无人机组网连接线
        if (allDrones.length > 1) {
          // 创建无人机之间的连接线以显示组网效果
          const networkConnections = [];
          
          // 为每个无人机找到最近的3个无人机建立连接
          allDrones.forEach(drone => {
            if (drone.status !== 'flying') return;
            
            // 获取当前无人机位置
            const dronePos = drone.current_location?.coordinates;
            if (!dronePos) return;
            
            // 计算与其他无人机的距离
            const connections = allDrones
              .filter(other => other.drone_id !== drone.drone_id && other.status === 'flying')
              .map(other => {
                const otherPos = other.current_location?.coordinates;
                if (!otherPos) return null;
                
                // 计算距离
                const dx = dronePos[0] - otherPos[0];
                const dy = dronePos[1] - otherPos[1];
                const distance = Math.sqrt(dx*dx + dy*dy);
                
                return {
                  drone: drone,
                  other: other,
                  distance: distance
                };
              })
              .filter(conn => conn !== null)
              .sort((a, b) => a.distance - b.distance)
              .slice(0, 5); // 增加到最近的5个连接，强化网络密度
            
            // 添加连接
            connections.forEach(conn => {
              networkConnections.push({
                source: drone,
                target: conn.other,
                distance: conn.distance
              });
            });
          });
          
          // 添加组网连接线 - 增强效果
          layers.push(
            new PathLayer({
              id: 'drone-network-connections',
              data: networkConnections,
              pickable: false,
              widthScale: 2,
              widthMinPixels: 1.5, // 减小线宽
              widthMaxPixels: 3,  // 减小线宽
              getPath: d => {
                const sourcePos = d.source.current_location?.coordinates;
                const targetPos = d.target.current_location?.coordinates;
                
                if (!sourcePos || !targetPos) return [];
                
                // 创建弧形连接线
                const midX = (sourcePos[0] + targetPos[0]) / 2;
                const midY = (sourcePos[1] + targetPos[1]) / 2;
                // 弧线高度与距离相关，距离越远弧度越高
                const dx = sourcePos[0] - targetPos[0];
                const dy = sourcePos[1] - targetPos[1];
                const distance = Math.sqrt(dx*dx + dy*dy);
                const arcHeight = Math.max(sourcePos[2] || 650, targetPos[2] || 650) + distance * 400; // 高度与距离正相关
                
                const midPoint = [midX, midY, arcHeight];
                
                // 生成弧线上的多个点 - 增加点数使弧线更平滑
                const arcPoints = [];
                const segments = 30; // 从10增加到30
                for (let i = 0; i <= segments; i++) {
                  const t = i / segments;
                  let p;
                  // 使用二次贝塞尔曲线插值
                  const t_ = 1 - t;
                  p = [
                    t_*t_*sourcePos[0] + 2*t_*t*midPoint[0] + t*t*targetPos[0],
                    t_*t_*sourcePos[1] + 2*t_*t*midPoint[1] + t*t*targetPos[1],
                    t_*t_*(sourcePos[2] || 650) + 2*t_*t*midPoint[2] + t*t*(targetPos[2] || 650)
                  ];
                  arcPoints.push(p);
                }
                
                return arcPoints;
              },
              getColor: d => {
                // 根据距离设置颜色
                const maxDistance = 0.3; // 最大连接距离
                const ratio = Math.min(d.distance / maxDistance, 1);
                
                // 组网连接颜色 - 使用更加明亮的颜色
                const color = [60, 180, 255]; // 明亮的蓝色基础
                
                // 添加呼吸动画效果
                const pulseIntensity = 0.6 + 0.4 * Math.sin(timestamp / 500);
                const opacity = 220 * pulseIntensity * (1 - ratio * 0.6);
                
                return [...color, opacity];
              },
              getDashArray: [3, 2],
              getWidth: d => {
                // 距离越近，线越粗
                const maxDistance = 0.3;
                const ratio = Math.min(d.distance / maxDistance, 1);
                return 5 * (1 - ratio * 0.6);
              },
              updateTriggers: {
                getPath: [timestamp],
                getColor: [timestamp],
                getWidth: [timestamp]
              }
            })
          );
          
          // 添加网络连接点 - 数据传输效果强化
          const networkNodes = networkConnections.map(conn => {
            const sourcePos = conn.source.current_location?.coordinates;
            const targetPos = conn.target.current_location?.coordinates;
            
            if (!sourcePos || !targetPos) return null;
            
            // 计算连接线中点 - 弧形路径上的点
            const midX = (sourcePos[0] + targetPos[0]) / 2;
            const midY = (sourcePos[1] + targetPos[1]) / 2;
            const midZ = Math.max(sourcePos[2] || 350, targetPos[2] || 350) + 50;
            
            return {
              position: [midX, midY, midZ],
              sourceId: conn.source.drone_id,
              targetId: conn.target.drone_id,
              distance: conn.distance
            };
          }).filter(node => node !== null);
          
          // 添加网络数据流动点
          layers.push(
            new ScatterplotLayer({
              id: 'drone-network-nodes',
              data: networkNodes,
              pickable: false,
              stroked: true,
              filled: true,
              radiusScale: 2,
              radiusMinPixels: 4,
              radiusMaxPixels: 8,
              getPosition: d => d.position,
              getFillColor: d => {
                // 数据传输点脉冲 - 更亮的颜色
                const pulseIntensity = 0.5 + 0.5 * Math.sin(timestamp / 300 + d.position[0] * 10);
                return [120, 220, 255, 255 * pulseIntensity];
              },
              getLineColor: [255, 255, 255, 100],
            getLineWidth: 1,
              getRadius: d => {
                const pulseSize = 1 + 0.7 * Math.sin(timestamp / 300 + d.position[0] * 10);
                return 4 * pulseSize;
            },
            updateTriggers: {
              getFillColor: [timestamp],
                getRadius: [timestamp]
            }
          })
        );

          // 添加数据流动效果 - 沿线移动的粒子
          const flowParticles = [];
          networkConnections.forEach(conn => {
            const sourcePos = conn.source.current_location?.coordinates;
            const targetPos = conn.target.current_location?.coordinates;
            
            if (!sourcePos || !targetPos) return;
            
            // 创建弧形路径上的流动点
            const midPoint = [
              (sourcePos[0] + targetPos[0]) / 2,
              (sourcePos[1] + targetPos[1]) / 2,
              Math.max(sourcePos[2] || 350, targetPos[2] || 350) + 50
            ];
            
            // 创建3-5个沿路径流动的粒子
            const particleCount = 2 + Math.floor(Math.random() * 3);
            for (let i = 0; i < particleCount; i++) {
              // 计算粒子在路径上的位置 (0-1)
              const pathOffset = (timestamp / 2000 + i / particleCount) % 1;
              
              let particlePos;
              if (pathOffset < 0.5) {
                // 前半段路径 (源 -> 中点)
                const segmentPos = pathOffset * 2; // 0-1
                particlePos = [
                  sourcePos[0] + (midPoint[0] - sourcePos[0]) * segmentPos,
                  sourcePos[1] + (midPoint[1] - sourcePos[1]) * segmentPos,
                  sourcePos[2] + (midPoint[2] - sourcePos[2]) * segmentPos
                ];
              } else {
                // 后半段路径 (中点 -> 目标)
                const segmentPos = (pathOffset - 0.5) * 2; // 0-1
                particlePos = [
                  midPoint[0] + (targetPos[0] - midPoint[0]) * segmentPos,
                  midPoint[1] + (targetPos[1] - midPoint[1]) * segmentPos,
                  midPoint[2] + (targetPos[2] - midPoint[2]) * segmentPos
                ];
              }
              
              flowParticles.push({
                position: particlePos,
                sourceId: conn.source.drone_id,
                targetId: conn.target.drone_id,
                pathOffset: pathOffset,
                direction: i % 2 === 0 // 双向数据流动
              });
            }
          });
          
          // 添加数据流动粒子图层
          layers.push(
            new ScatterplotLayer({
              id: 'drone-network-flow-particles',
              data: flowParticles,
              pickable: false,
              stroked: false,
              filled: true,
              radiusScale: 1.5,
              radiusMinPixels: 2,
              radiusMaxPixels: 5,
              getPosition: d => d.position,
              getFillColor: d => {
                // 双向数据流不同颜色
                return d.direction ? 
                  [0, 220, 255, 230] : // 蓝色方向
                  [220, 180, 0, 230];  // 黄色方向
              },
              getRadius: d => {
                // 流动尾部变小效果
                const tailEffect = d.direction ? 
                  d.pathOffset : (1 - d.pathOffset);
                return 3 * (0.6 + 0.4 * tailEffect);
              },
              updateTriggers: {
                getPosition: [timestamp],
                getRadius: [timestamp]
              }
            })
          );
        }
      }
      
      // 无人机图层 - 先添加光晕
      if (showDrones.value) {
        // 添加无人机光晕
        layers.push(
          new ScatterplotLayer({
            id: 'drones-halo',
            data: allDrones,
            pickable: false,
            stroked: false,
            filled: true,
            radiusScale: 4,
            radiusMinPixels: 10,
            radiusMaxPixels: 25,
            lineWidthMinPixels: 1,
            getPosition: d => {
              if (!d.current_location || !d.current_location.coordinates) {
                return [map.getCenter().lng, map.getCenter().lat, 0]
              }
              const coords = d.current_location.coordinates
              return [coords[0], coords[1], (coords[2] || 200) - 10]
            },
            getFillColor: d => {
              const color = getDroneColor(d)
              // Animate glow opacity for flying drones
              const opacityFactor = d.status === 'flying' ? 
                0.2 + 0.1 * Math.sin(timestamp / 500) : 0.2
              return [color[0], color[1], color[2], 30 * opacityFactor]
            },
            getRadius: d => {
              // Animate radius for flying drones
              if (d.status === 'flying') {
                return 80 + 10 * Math.sin(timestamp / 700)
              }
              return 80
            },
            updateTriggers: {
              getFillColor: [timestamp],
              getRadius: [timestamp]
            }
          })
        )
        
      // Main drone layer - using IconLayer for more detailed rendering
        layers.push(
        new IconLayer({
          id: 'drones-icon-layer',
          data: allDrones,
            pickable: true,
          sizeScale: 6, // 进一步减小基础比例
          sizeMinPixels: 30, // 进一步减小最小像素尺寸
          sizeMaxPixels: 60, // 进一步减小最大像素尺寸
            getPosition: d => {
              if (!d.current_location || !d.current_location.coordinates) {
                return [map.getCenter().lng, map.getCenter().lat, 0]
              }
              const coords = d.current_location.coordinates
              return [coords[0], coords[1], coords[2] || 350]
            },
          getIcon: d => getDroneIcon(d),
          getSize: d => {
            // 进一步减小无人机大小，并保持脉动效果
            const baseSize = d.drone_id === props.selectedDroneId ? 35 : 30;
            return baseSize + (d.status === 'flying' ? 3 * Math.sin(timestamp / 500) : 0);
          },
          getAngle: d => {
            // Calculate heading angle for moving drones
            if (d.status === 'flying' && patrolStatus.value) {
              const route = getOrCreatePatrolRoute(d);
              const heading = calculateDroneHeading(route, timestamp);
              return heading;
            }
            return 0;
          },
          onHover: (info) => {
            if (info.object) {
              hoveredDroneInfo.value = info.object;
            } else {
              hoveredDroneInfo.value = null;
            }
          },
          onClick: (info) => {
            if (info.object) {
              emit('drone-clicked', info.object);
            }
          },
          updateTriggers: {
            getAngle: [timestamp],
            getSize: [timestamp]
          }
          })
        );
      }
      
      // 添加锥形扫描区效果 (模拟图中的扫描锥)
      layers.push(
        new PolygonLayer({
          id: 'drone-scan-cone',
          data: allDrones.filter(d => d.status === 'flying'),
          pickable: false,
          extruded: true,
          filled: true,
          wireframe: true,
          lineWidthMinPixels: 0.5,
          getPolygon: d => {
            // 获取无人机位置
            const position = d.current_location?.coordinates || [map.getCenter().lng, map.getCenter().lat, 0];
            const [x, y, z] = position;
            
            // 计算当前扫描方向
            let angle;
            if (patrolStatus.value) {
              // 巡逻模式下，使用实际航向
              const route = getOrCreatePatrolRoute(d);
              angle = calculateDroneHeading(route, timestamp) * (Math.PI / 180);
            } else {
              // 静止模式下，创建旋转扫描效果
              angle = (timestamp / 2000) % (Math.PI * 2);
            }
            
            // 计算锥形顶点和底部四个点
            const coneDistance = d.type === 'surveillance' ? 0.01 : 
                                d.type === 'security' ? 0.008 : 
                                d.type === 'transport' ? 0.006 : 0.012;
            
            // 创建锥形底部的半径
            const baseRadius = coneDistance * 0.5;
            
            // 锥形底部中心点
            const coneX = x + Math.cos(angle) * coneDistance;
            const coneY = y + Math.sin(angle) * coneDistance;
            
            // 创建锥形的底部圆形边缘点
            const numSegments = 12;
            const points = [];
            
            for (let i = 0; i < numSegments; i++) {
              const segmentAngle = (i / numSegments) * Math.PI * 2;
              const px = coneX + Math.cos(segmentAngle) * baseRadius;
              const py = coneY + Math.sin(segmentAngle) * baseRadius;
              points.push([px, py, 0]);
            }
            
            return points;
          },
          getFillColor: d => {
            const baseColor = d.type === 'surveillance' ? [0, 255, 255] : 
                            d.type === 'security' ? [255, 0, 85] : 
                            d.type === 'transport' ? [136, 85, 255] : [255, 0, 0];
            
            // 半透明效果
            return [...baseColor, 60];
          },
          getLineColor: d => {
            const baseColor = d.type === 'surveillance' ? [0, 255, 255] : 
                             d.type === 'security' ? [255, 0, 85] : 
                             d.type === 'transport' ? [136, 85, 255] : [255, 0, 0];
            return [...baseColor, 120];
          },
          getElevation: d => {
            return 0; // 从地面开始
          },
          getLineWidth: 1,
          elevationScale: 1,
          updateTriggers: {
            getFillColor: [timestamp],
            getPolygon: [timestamp]
          }
        })
      );
      
      // 添加光锥连接线
      layers.push(
        new PathLayer({
          id: 'drone-scan-lines',
          data: allDrones.filter(d => d.status === 'flying'),
          pickable: false,
          widthScale: 0.5,
          widthMinPixels: 0.5,
          widthMaxPixels: 2,
          getPath: d => {
            // 获取无人机位置
            const position = d.current_location?.coordinates || [map.getCenter().lng, map.getCenter().lat, 0];
            const [x, y, z] = position;
            
            // 计算当前扫描方向
            let angle;
            if (patrolStatus.value) {
              // 巡逻模式下，使用实际航向
              const route = getOrCreatePatrolRoute(d);
              angle = calculateDroneHeading(route, timestamp) * (Math.PI / 180);
            } else {
              // 静止模式下，创建旋转扫描效果
              angle = (timestamp / 2000) % (Math.PI * 2);
            }
            
            // 计算锥形顶点和底部位置
            const coneDistance = d.type === 'surveillance' ? 0.01 : 
                                d.type === 'security' ? 0.008 : 
                                d.type === 'transport' ? 0.006 : 0.012;
            
            // 锥形底部中心点
            const coneX = x + Math.cos(angle) * coneDistance;
            const coneY = y + Math.sin(angle) * coneDistance;
            
            // 创建从无人机到锥形底部中心的连接线
            return [
              [x, y, z || 450], // Use new default altitude
              [coneX, coneY, 0]
            ];
          },
          getColor: d => {
            const baseColor = d.type === 'surveillance' ? [0, 255, 255] : 
                            d.type === 'security' ? [255, 0, 85] : 
                            d.type === 'transport' ? [136, 85, 255] : [255, 0, 0];
            
            // 添加脉冲动画效果
            const opacity = 120 + 60 * Math.sin(timestamp / 300);
            return [...baseColor, opacity];
          },
          getWidth: 1,
          updateTriggers: {
            getPath: [timestamp],
            getColor: [timestamp]
          }
        })
      );
      
      // 添加投影中心点闪烁效果
      layers.push(
        new ScatterplotLayer({
          id: 'drone-scan-center',
          data: allDrones.filter(d => d.status === 'flying'),
          pickable: false,
          stroked: false,
          filled: true,
          radiusScale: 2,
          radiusMinPixels: 1,
          radiusMaxPixels: 3,
          getPosition: d => {
            // 获取无人机位置
            const position = d.current_location?.coordinates || [map.getCenter().lng, map.getCenter().lat, 0];
            const [x, y, z] = position;
            
            // 计算当前扫描方向
            let angle;
            if (patrolStatus.value) {
              // 巡逻模式下，使用实际航向
              const route = getOrCreatePatrolRoute(d);
              angle = calculateDroneHeading(route, timestamp) * (Math.PI / 180);
            } else {
              // 静止模式下，创建旋转扫描效果
              angle = (timestamp / 2000) % (Math.PI * 2);
            }
            
            // 计算锥形顶点和底部位置
            const coneDistance = d.type === 'surveillance' ? 0.01 : 
                                d.type === 'security' ? 0.008 : 
                                d.type === 'transport' ? 0.006 : 0.012;
            
            // 锥形底部中心点
            const coneX = x + Math.cos(angle) * coneDistance;
            const coneY = y + Math.sin(angle) * coneDistance;
            
            return [coneX, coneY, 0];
          },
          getFillColor: d => {
            const baseColor = d.type === 'surveillance' ? [0, 255, 255] : 
                            d.type === 'security' ? [255, 0, 85] : 
                            d.type === 'transport' ? [136, 85, 255] : [255, 0, 0];
            
            // 添加脉冲动画效果
            const opacity = 180 + 70 * Math.sin(timestamp / 200);
            return [...baseColor, opacity];
          },
          getRadius: d => {
            // 添加脉冲效果
            return 5 + 3 * Math.sin(timestamp / 300);
          },
          updateTriggers: {
            getPosition: [timestamp],
            getFillColor: [timestamp],
            getRadius: [timestamp]
          }
        })
      );
      
      // 设置图层
      deck.setProps({ layers })
    
    // 如果在巡逻模式下，继续动画
    if (patrolStatus.value && !animationFrameId) {
      animationFrameId = requestAnimationFrame(animatePatrol);
    }
    } catch (error) {
      console.error('渲染deck.gl图层时出错:', error)
    }
  }

// Animation function for smooth patrol movement
const animatePatrol = () => {
  if (patrolStatus.value) {
    renderDeckLayers();
    animationFrameId = requestAnimationFrame(animatePatrol);
  } else if (animationFrameId) {
    cancelAnimationFrame(animationFrameId);
    animationFrameId = null;
  }
};
  
  // Get color based on drone status
  const getDroneColor = (drone) => {
    switch (drone.status) {
      case 'idle':
        return [0, 122, 255, 255]  // Blue
      case 'flying':
        return [52, 199, 89, 255]  // Green
      case 'charging':
        return [255, 149, 0, 255]  // Orange
      case 'maintenance':
        return [255, 204, 0, 255]  // Yellow
      case 'offline':
        return [210, 210, 210, 180] // Gray
      case 'error':
        return [255, 59, 48, 255]  // Red
      default:
        return [128, 128, 128, 255] // Gray
    }
  }
  
// Helper function to adjust color brightness
const adjustColor = (color, amount) => {
  // Simple implementation - in production this would be more sophisticated
  // Just return the original color for now
  return color;
}

// Get drone SVG icon
const getDroneSvgIcon = (drone) => {
  // Select base color based on drone status with higher saturation
  const statusColor = drone.status === 'flying' ? '#00ff00' :
                  drone.status === 'charging' ? '#ff9500' :
                  drone.status === 'maintenance' ? '#ffcc00' :
                  drone.status === 'offline' ? '#8e8e93' : '#007aff';
  
  // Type-specific colors with higher saturation
  const typeColor = drone.type === 'surveillance' ? '#00ffff' :
                   drone.type === 'security' ? '#ff2d55' : 
                   drone.type === 'transport' ? '#8855ff' : 
                   drone.type === 'emergency' ? '#ff0000' : '#00ffff';
  
  // Battery level visualization
  const batteryLevel = drone.battery_level || 100;
  const batteryColor = batteryLevel > 60 ? '#00ff00' : 
                       batteryLevel > 30 ? '#ffcc00' : '#ff0000';
  
  // Generate unique ID for this drone's animations
  const uniqueId = `drone-${drone.drone_id}`;
  
  // 创建一个简化但更加清晰的3D无人机SVG图标
  return `
    <svg xmlns="http://www.w3.org/2000/svg" viewBox="0 0 64 64" width="64" height="64">
      <defs>
        <!-- 发光效果 - 增强光晕效果 -->
        <filter id="glow${uniqueId}" x="-50%" y="-50%" width="200%" height="200%">
          <feGaussianBlur stdDeviation="2.5" result="blur" />
          <feFlood flood-color="${typeColor}" flood-opacity="0.95" result="color"/>
          <feComposite in="color" in2="blur" operator="in" result="glow"/>
          <feComposite in="glow" in2="SourceGraphic" operator="over" />
        </filter>
        
        <!-- 无人机机体金属质感 - 增强金属质感 -->
        <linearGradient id="bodyGradient${uniqueId}" x1="0%" y1="0%" x2="100%" y2="100%">
          <stop offset="0%" stop-color="#ffffff" />
          <stop offset="50%" stop-color="${typeColor}" />
          <stop offset="100%" stop-color="#111111" />
        </linearGradient>
        
        <!-- 螺旋桨动画 - 更明显的动画效果 -->
        <linearGradient id="propGradient${uniqueId}" x1="0%" y1="0%" x2="100%" y2="0%">
          <stop offset="0%" stop-color="#ffffff" stop-opacity="0.95"/>
          <stop offset="100%" stop-color="#aaaaaa" stop-opacity="0.4"/>
        </linearGradient>
      </defs>
      
      <!-- 机身 -->
      <g filter="url(#glow${uniqueId})">
        <!-- 机身主体 - 中央部分 -->
        <circle cx="32" cy="32" r="10" fill="url(#bodyGradient${uniqueId})" stroke="#555" stroke-width="0.5"/>
        
        <!-- 四个机臂 -->
        <line x1="32" y1="32" x2="15" y2="15" stroke="#333" stroke-width="3" />
        <line x1="32" y1="32" x2="49" y2="15" stroke="#333" stroke-width="3" />
        <line x1="32" y1="32" x2="15" y2="49" stroke="#333" stroke-width="3" />
        <line x1="32" y1="32" x2="49" y2="49" stroke="#333" stroke-width="3" />
        
        <!-- 四个电机和螺旋桨 -->
        <g>
          <!-- 左上电机与螺旋桨 -->
          <circle cx="15" cy="15" r="4" fill="#444" stroke="#222" stroke-width="0.5"/>
          ${drone.status === 'flying' ? `
          <circle cx="15" cy="15" r="8" fill="url(#propGradient${uniqueId})" opacity="0.7">
            <animateTransform attributeName="transform" type="rotate" from="0 15 15" to="360 15 15" dur="0.15s" repeatCount="indefinite"/>
          </circle>` : `
          <line x1="9" y1="15" x2="21" y2="15" stroke="#aaa" stroke-width="1.5"/>
          <line x1="15" y1="9" x2="15" y2="21" stroke="#aaa" stroke-width="1.5"/>`}
          
          <!-- 右上电机与螺旋桨 -->
          <circle cx="49" cy="15" r="4" fill="#444" stroke="#222" stroke-width="0.5"/>
          ${drone.status === 'flying' ? `
          <circle cx="49" cy="15" r="8" fill="url(#propGradient${uniqueId})" opacity="0.7">
            <animateTransform attributeName="transform" type="rotate" from="0 49 15" to="360 49 15" dur="0.17s" repeatCount="indefinite"/>
          </circle>` : `
          <line x1="43" y1="15" x2="55" y2="15" stroke="#aaa" stroke-width="1.5"/>
          <line x1="49" y1="9" x2="49" y2="21" stroke="#aaa" stroke-width="1.5"/>`}
          
          <!-- 左下电机与螺旋桨 -->
          <circle cx="15" cy="49" r="4" fill="#444" stroke="#222" stroke-width="0.5"/>
          ${drone.status === 'flying' ? `
          <circle cx="15" cy="49" r="8" fill="url(#propGradient${uniqueId})" opacity="0.7">
            <animateTransform attributeName="transform" type="rotate" from="0 15 49" to="360 15 49" dur="0.16s" repeatCount="indefinite"/>
          </circle>` : `
          <line x1="9" y1="49" x2="21" y2="49" stroke="#aaa" stroke-width="1.5"/>
          <line x1="15" y1="43" x2="15" y2="55" stroke="#aaa" stroke-width="1.5"/>`}
          
          <!-- 右下电机与螺旋桨 -->
          <circle cx="49" cy="49" r="4" fill="#444" stroke="#222" stroke-width="0.5"/>
          ${drone.status === 'flying' ? `
          <circle cx="49" cy="49" r="8" fill="url(#propGradient${uniqueId})" opacity="0.7">
            <animateTransform attributeName="transform" type="rotate" from="0 49 49" to="360 49 49" dur="0.14s" repeatCount="indefinite"/>
          </circle>` : `
          <line x1="43" y1="49" x2="55" y2="49" stroke="#aaa" stroke-width="1.5"/>
          <line x1="49" y1="43" x2="49" y2="55" stroke="#aaa" stroke-width="1.5"/>`}
        </g>
        
        <!-- 状态指示灯 - 增强亮度 -->
        <circle cx="32" cy="32" r="5" fill="${statusColor}" opacity="0.9">
          ${drone.status === 'flying' || drone.status === 'charging' ? 
          `<animate attributeName="opacity" values="0.6;1;0.6" dur="1s" repeatCount="indefinite"/>` : ''}
        </circle>
        
        <!-- 电池电量指示器 -->
        <rect x="27" y="20" width="10" height="3" rx="1" fill="#222" stroke="#444" stroke-width="0.3"/>
        <rect x="27.5" y="20.5" width="${(batteryLevel/100) * 9}" height="2" rx="0.5" fill="${batteryColor}"/>
        
        <!-- 无人机ID标识 -->
        <text x="32" y="48" text-anchor="middle" font-size="5" fill="white" stroke="black" stroke-width="0.5" font-weight="bold">${drone.name.substring(0, 6)}</text>
      </g>
    </svg>
  `;
};

// Get drone icon for IconLayer
const getDroneIcon = (drone) => {
  // Ensure proper encoding for complex SVGs with special characters
  const svgContent = getDroneSvgIcon(drone);
  const encodedSvg = encodeURIComponent(svgContent)
    .replace(/'/g, '%27')
    .replace(/"/g, '%22');
  
  const dataUrl = `data:image/svg+xml;charset=utf-8,${encodedSvg}`;
  
  return {
    url: dataUrl,
    width: 512,
    height: 512,
    anchorX: 256,
    anchorY: 256,
    mask: false
  };
  }

// Get icon for event
const getEventIcon = (event) => {
  // Deck.gl预定义的图标名称
  return 'warning'
}

// Get size for event
const getEventSize = (event) => {
  switch (event.priority) {
    case 'high':
      return 5
    case 'medium':
      return 4
    case 'low':
      return 3
    default:
      return 3
  }
}

// Get color for event
const getEventColor = (event) => {
  switch (event.priority) {
    case 'high':
      return [255, 59, 48, 255]  // Red
    case 'medium':
      return [255, 149, 0, 255]  // Orange
    case 'low':
      return [255, 204, 0, 255]  // Yellow
    default:
      return [0, 122, 255, 255]  // Blue
  }
}
  
  // Toggle 3D view
  const toggle3DView = () => {
    is3DView.value = !is3DView.value
    if (map) {
      map.easeTo({
        pitch: is3DView.value ? 60 : 0,
        bearing: is3DView.value ? 30 : 0,
        duration: 1000
      })
    }
  }
  
  // 修改地图样式切换方法
  const changeMapStyle = (style) => {
    if (!map) return;
    
    try {
      console.log('切换地图样式:', style);
      // 保存当前视角状态
      const currentCenter = map.getCenter();
      const currentZoom = map.getZoom();
      const currentPitch = map.getPitch();
      const currentBearing = map.getBearing();
      
      // 设置新样式
      map.setStyle(style);
      
      // 样式加载完成后恢复视角
      map.once('style.load', () => {
        map.jumpTo({
          center: currentCenter,
          zoom: currentZoom,
          pitch: currentPitch,
          bearing: currentBearing
        });
        
        // 重新添加3D建筑层
        add3DBuildings();
        
        // 更新isDarkMode状态
        isDarkMode.value = style.includes('dark');
      });
    } catch (error) {
      console.error('切换地图样式时出错:', error);
    }
  };
  
  // 飞行到武汉大学
  const flyToWhu = () => {
    if (!map) return;
    
    try {
    console.log('飞行到武汉大学');
      
    // 添加动画效果
      map.flyTo({
      center: [WHU_LOCATION.longitude, WHU_LOCATION.latitude],
      zoom: WHU_LOCATION.zoom,
      pitch: WHU_LOCATION.pitch,
      bearing: WHU_LOCATION.bearing,
        duration: 3000, // 较长的动画时间
        essential: true
      });
    } catch (error) {
    console.error('飞行到武汉大学时出错:', error);
    }
  };

  // 初始化时添加动态跳转到武汉大学
  const initializeWithAnimation = () => {
    // 首先定位到默认位置的较远视角
    if (map) {
    console.log('初始化动态飞行到武汉大学');
      
      // 设置初始视角为较远的视角
      map.jumpTo({
      center: [114.36, 30.52], // 稍微偏离武汉大学的位置
      zoom: 10, // 较小的缩放级别表示更远的视角
        pitch: 0,
        bearing: 0
      });
      
      // 延迟一秒后执行飞行动画
      setTimeout(() => {
        flyToWhu();
      }, 1000);
    }
  };
  
// 启动所有无人机巡逻
const startPatrol = () => {
  if (!map) return;
  
  try {
    console.log('开始无人机巡逻');
    patrolStatus.value = true;
    
    // DO NOT Clear existing routes - let animation continue or generate if needed
    // dronePatrolRoutes.clear(); 
    
    // Start animation loop
    if (!animationFrameId) {
      animationFrameId = requestAnimationFrame(animatePatrol);
    }
  } catch (error) {
    console.error('启动巡逻时出错:', error);
  }
};

// 停止所有无人机巡逻
const stopPatrol = () => {
  if (!map) return;
  
  try {
    console.log('停止无人机巡逻');
    patrolStatus.value = false;
    
    // Cancel animation frame
    if (animationFrameId) {
      cancelAnimationFrame(animationFrameId);
      animationFrameId = null;
    }
    
    // Force one last render to capture final positions in droneLastKnownPositions
    renderDeckLayers();
    
  } catch (error) {
    console.error('停止巡逻时出错:', error);
  }
};

  // 修改开始巡逻方法
const startDronePatrol = (drones, speed = 1.0) => {
    if (!map) {
      console.warn('地图实例未初始化，无法开始无人机巡逻');
      return;
    }
    console.log('开始无人机巡逻模拟:', drones);
    
    try {
      // 设置巡逻状态为真
      patrolStatus.value = true;
    droneSpeedFactor.value = speed || 1.0;
    
    // Clear existing routes to generate new ones
    dronePatrolRoutes.clear();
    
    // Set up animation frame for smoother movement
    if (!animationFrameId) {
      animationFrameId = requestAnimationFrame(animatePatrol);
    }
    
    // 刷新图层
    renderDeckLayers();
    } catch (error) {
      console.error('开始巡逻时出错:', error);
    }
  };
  
  // 修改停止巡逻方法
  const stopDronePatrol = (droneIds) => {
    if (!map) {
      console.warn('地图实例未初始化，无法停止无人机巡逻');
      return;
    }
    console.log('停止无人机巡逻:', droneIds);
    
    try {
      // 设置巡逻状态为假
      patrolStatus.value = false;
    
    // Cancel animation frame
    if (animationFrameId) {
      cancelAnimationFrame(animationFrameId);
      animationFrameId = null;
    }
    
    // 刷新图层
    renderDeckLayers();
    } catch (error) {
      console.error('停止巡逻时出错:', error);
    }
  };
  
  // 公开巡逻状态
  const getPatrolStatus = () => {
    return patrolStatus.value;
  };
  
  // Mount component
  onMounted(() => {
    console.log('Map3D component mounted.');
    
    // 使用延迟初始化，确保DOM已完全准备好
    setTimeout(() => {
      if (mapContainer.value) {
        console.log('mapContainer is available, initializing map...');
        try {
          initializeMap();
          
          // 监听地图加载完成事件，确保map初始化后再初始化deck
          if (map) {
            map.once('load', () => {
              console.log('地图加载完成，准备初始化Deck.gl');
              // 等待一小段时间确保地图完全准备好
              setTimeout(() => {
                initDeck();
              }, 500);
            });
          }
        } catch (error) {
          console.error('Map initialization failed:', error);
          isLoading.value = false;
          
          // 通知父组件地图初始化失败
          emit('map-loaded', { success: false, error: error.message });
        }
      } else {
        console.error('mapContainer ref not found even after delay!');
        isLoading.value = false;
      }
    }, 100);
  })
  
  // Cleanup on unmount
  onUnmounted(() => {
  if (animationFrameId) {
    cancelAnimationFrame(animationFrameId);
    animationFrameId = null;
  }
  
    if (map) {
      map.remove()
      map = null
    }
  
    if (deck) {
      deck.finalize()
      deck = null
    }
  })
  
  // Methods to expose
  defineExpose({
    centerOnDrone: centerMapOnDrone,
    resetView,
    toggleView: toggle3DView,
    flyTo,
    flyToWhu,
    startDronePatrol,
    stopDronePatrol,
    getPatrolStatus,
  changeMapStyle,
  showEventInfo,
  closeEventInfo,
  startPatrol,
  stopPatrol
  })
  </script>
  
<<<<<<< HEAD
  <style scoped>
  .mapboxgl-canvas {
    outline: none;
  }
  
  /* deck.gl canvas occupies the same position as mapbox */
  #deck-canvas {
  z-index: 2;
  }
  
  .drone-highlight {
    animation: pulse 1.5s infinite;
  }
  
  @keyframes pulse {
    0% { transform: scale(1); opacity: 1; }
    50% { transform: scale(1.1); opacity: 0.8; }
    100% { transform: scale(1); opacity: 1; }
  }
  </style>
=======
<style scoped>
.mapboxgl-canvas {
  outline: none;
}

#deck-canvas {
  z-index: 2;
}

.drone-highlight {
  animation: pulse 1.5s infinite;
}
  
@keyframes pulse {
  0% { transform: scale(1); opacity: 1; }
  50% { transform: scale(1.1); opacity: 0.8; }
  100% { transform: scale(1); opacity: 1; }
}

/* 自定义地图控制按钮 */
.map-control-btn {
  background-color: rgba(30, 41, 59, 0.85) !important;
  color: #e2e8f0 !important;
  border: 1px solid rgba(51, 65, 85, 0.6) !important;
}

/* 覆盖Naive UI组件样式 */
:deep(.n-button:not(.n-button--primary-type)) {
  background-color: rgba(30, 41, 59, 0.85) !important;
  color: #e2e8f0 !important;
  border: 1px solid rgba(51, 65, 85, 0.6) !important;
}

:deep(.n-checkbox__label) {
  color: #e2e8f0 !important;
}

:deep(.n-radio__label) {
  color: #e2e8f0 !important;
}

/* 完全覆盖Naive UI的弹出框样式 - 更加彻底的覆盖 */
:deep(.n-popover) {
  background-color: transparent !important;
  border: none !important;
  box-shadow: none !important;
  padding: 0 !important;
}

:deep(.n-popover-shared) {
  box-shadow: none !important;
  background-color: transparent !important;
}

:deep(.n-popover__content) {
  background-color: transparent !important;
  padding: 0 !important;
}

/* 覆盖弹出框的内部容器 */
:deep(.n-popover-shared__content) {
  background-color: transparent !important;
  border: none !important;
  padding: 0 !important;
}

:deep(.n-popover-shared-container) {
  background-color: transparent !important;
  border: none !important;
  box-shadow: none !important;
  padding: 0 !important;
}

/* 统一图层控制和地图样式面板的样式 */
.layer-control-panel {
  background-color: #1e293b !important;
  border: 1px solid rgba(51, 65, 85, 0.8) !important;
  border-radius: 0.375rem;
  padding: 0.75rem;
  min-width: 10rem;
  color: #e2e8f0;
  box-shadow: 0 4px 6px -1px rgba(0, 0, 0, 0.1), 0 2px 4px -1px rgba(0, 0, 0, 0.06);
  display: flex;
  flex-direction: column;
  gap: 0.5rem;
}
</style>
>>>>>>> 72332adc
<|MERGE_RESOLUTION|>--- conflicted
+++ resolved
@@ -139,23 +139,6 @@
         </div>
       </div>
 
-<<<<<<< HEAD
-    <!-- Patrol controls -->
-    <div class="absolute bottom-4 right-4 z-20 bg-white bg-opacity-70 p-2 rounded-md">
-      <n-button-group>
-        <n-button @click="startPatrol" :disabled="patrolStatus">
-          <template #icon><n-icon><play-icon /></n-icon></template>
-          开始巡逻
-        </n-button>
-        <n-button @click="stopPatrol" :disabled="!patrolStatus">
-          <template #icon><n-icon><pause-icon /></n-icon></template>
-          停止巡逻
-        </n-button>
-      </n-button-group>
-      <div class="mt-2">
-        <n-slider v-model:value="droneSpeedFactor" :step="0.1" :min="0.5" :max="2.0" />
-        <div class="text-xs text-center">速度: {{ droneSpeedFactor.toFixed(1) }}x</div>
-=======
       <!-- 巡逻控制 -->
       <div class="absolute bottom-4 right-4 z-20 bg-slate-800 bg-opacity-85 backdrop-filter backdrop-blur-md border border-slate-700 p-2 rounded-md text-white">
         <n-button-group>
@@ -172,11 +155,9 @@
           <n-slider v-model:value="droneSpeedFactor" :step="0.1" :min="0.5" :max="2.0" />
           <div class="text-xs text-center">速度: {{ droneSpeedFactor.toFixed(1) }}x</div>
         </div>
->>>>>>> 72332adc
       </div>
     </div>
-    </div>
-  </template>
+</template>
   
   <script setup>
   import { ref, onMounted, onUnmounted, watch, computed, defineProps, defineEmits } from 'vue'
@@ -286,19 +267,6 @@
 const selectedEventPosition = ref(null) // 存储选中事件的屏幕坐标
 const eventMarkers = ref([]) // 存储所有事件标记的引用
 const eventPopups = ref(new Map()); // 存储事件ID到popup对象的映射
-<<<<<<< HEAD
-  const clickedDroneId = ref(null)
-  const mapStyle = ref(import.meta.env.VITE_DEFAULT_MAP_STYLE || 'mapbox://styles/mapbox/streets-v12')
-  const isDarkMode = ref(mapStyle.value.includes('dark'))
-  
-  // Layer controls
-  const showBuildings = ref(true)
-  const showTerrain = ref(true)
-  const showDrones = ref(true)
-  const showEvents = ref(true)
-  const showNoFlyZones = ref(true)
-  const showFlightPaths = ref(true)
-=======
 const clickedDroneId = ref(null)
 const mapStyle = ref('mapbox://styles/mapbox/satellite-streets-v12')
 const isDarkMode = ref(mapStyle.value.includes('dark') || mapStyle.value.includes('satellite'))
@@ -310,7 +278,6 @@
 const showEvents = ref(true)
 const showNoFlyZones = ref(true)
 const showFlightPaths = ref(true)
->>>>>>> 72332adc
 
 // Patrol animation controls
 const patrolStatus = ref(false)
@@ -2797,28 +2764,6 @@
   })
   </script>
   
-<<<<<<< HEAD
-  <style scoped>
-  .mapboxgl-canvas {
-    outline: none;
-  }
-  
-  /* deck.gl canvas occupies the same position as mapbox */
-  #deck-canvas {
-  z-index: 2;
-  }
-  
-  .drone-highlight {
-    animation: pulse 1.5s infinite;
-  }
-  
-  @keyframes pulse {
-    0% { transform: scale(1); opacity: 1; }
-    50% { transform: scale(1.1); opacity: 0.8; }
-    100% { transform: scale(1); opacity: 1; }
-  }
-  </style>
-=======
 <style scoped>
 .mapboxgl-canvas {
   outline: none;
@@ -2905,5 +2850,4 @@
   flex-direction: column;
   gap: 0.5rem;
 }
-</style>
->>>>>>> 72332adc
+</style>